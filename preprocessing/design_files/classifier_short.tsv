--- conflicted
+++ resolved
@@ -48,25 +48,14 @@
 s17	32	X	X
 s18	13	X	X
 s18	01	X	X		
-<<<<<<< HEAD
 s19	22	X	X
-s20	24	X	
+s20	24	X	X
 s20	01	X	X		
-s22	16	X	
+s22	16	X	X
 s22	02	X	X		
 s24	06		
 s24	02	X	X
-s25	23	X	
-=======
-s19	22	    X	
-s20	24	    X	
-s20	01	X	X		
-s22	16	    X	
-s22	02	X	X		
-s24	06		
-s24	02	X	X
-s25	23	    X	
->>>>>>> ea68de1b
+s25	23	X	X
 s25	02	X	X	
 s26	06	X	
 s26	01	X	X	
