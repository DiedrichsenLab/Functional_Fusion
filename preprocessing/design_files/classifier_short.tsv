subject	run	classified	checked
s02	01	X	X
s02	07	X	X
s02	11	X	X
s02	19	X	X
s02	26		
s02	30		
s03	01	X	X
s03	05		
s03	14		
s03	18		
s03	19		
s03	22		
s03	23	X	X
s03	26	O	X
s03	27	X	X
s03	28	X	X
s03	30	X	X
s04	01	X	X
s04	04	X	X
s04	14	X	X
s04	17	X	X
s04	18	X	X
s04	21	X	X
s04	22	X	X
s04	25	X	X
s04	29	X	X
s06	07	X	X
s06	09	X	X
s06	12	X	X
s06	15	X	X
s06	18	X	X
s06	19	X	X
<<<<<<< HEAD
s06	21	X	X
s06	22	X	X
s08	26	X	X
s08	02		
s09	17
s10	03
s10	02		
s12	20
s12	02	X	X	
=======
s06	21	X	
s06	22	X	
s08	26  X
s09	17  X
s10	03  X
s12	20  X
>>>>>>> c3531a4b
s14	28
s14	02	X	X	
s15	04
s17	04
s17	32
s18	13
s18	01	X		
s19	22
s20	24
s20	01	X		
s22	16
s22	02	X		
s24	06
s24	02	X		
s25	23
s25	02	X		
s26	06
s26	01	X		
s27	24
s27	01	X		
s28	07
s28	02	X		
s29	14
s30	12
s30	02	X		
s31	21
s31	01	X		<|MERGE_RESOLUTION|>--- conflicted
+++ resolved
@@ -31,24 +31,15 @@
 s06	15	X	X
 s06	18	X	X
 s06	19	X	X
-<<<<<<< HEAD
 s06	21	X	X
 s06	22	X	X
 s08	26	X	X
 s08	02		
-s09	17
-s10	03
+s09	17	X
+s10	03	X
 s10	02		
-s12	20
+s12	20	X
 s12	02	X	X	
-=======
-s06	21	X	
-s06	22	X	
-s08	26  X
-s09	17  X
-s10	03  X
-s12	20  X
->>>>>>> c3531a4b
 s14	28
 s14	02	X	X	
 s15	04
