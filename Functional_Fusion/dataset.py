--- conflicted
+++ resolved
@@ -572,16 +572,11 @@
         dirw = self.estimates_dir.format(participant_id) + f'/{session_id}'
         
         if type[:4] == 'Cond' or type[:4] == 'Task':
+            fnames = [f'{dirw}/{participant_id}_{session_id}_run-{t.run:02}_reg-{t.reg_id:02}_beta.nii' for i, t in T.iterrows()]
+            fnames.append(f'{dirw}/{participant_id}_{session_id}_resms.nii')
             T = pd.read_csv(
                 dirw + f'/{participant_id}_{session_id}_reginfo.tsv', sep='\t')
-<<<<<<< HEAD
-            fnames = [f'{dirw}/{participant_id}_{session_id}_run-{t.run:02}_reg-{t.reg_id:02}_beta.nii' for i, t in T.iterrows()]
-            fnames.append(f'{dirw}/{participant_id}_{session_id}_resms.nii')
-            
-        elif type == 'Tseries':
-=======
         elif type == 'Tseries' or type == 'FixTseries':
->>>>>>> b1ed75dd
             # Find all run files of the structure f'{dirw}/{participant_id}_{session_id}_run-??.nii'
             fnames = glob.glob(f'{dirw}/{participant_id}_{session_id}_run-??.nii')
             runs = [int(fname.split('run-')[-1].split('_')[0].split('.')[0]) for fname in fnames]
@@ -1820,7 +1815,7 @@
         self.part_ind = 'half'
 
     def condense_data(self, data, info,
-                      type='CondHalf',
+                      type='TaskHalf',
                       participant_id=None,
                       ses_id=None):
         """ Condense the data from the language localizer project after extraction
@@ -1844,20 +1839,6 @@
         """
 
         # Depending on the type, make a new contrast
-<<<<<<< HEAD
-        info['half'] = info['half'] = (info.run % 2) + 1
-
-        if type == 'CondHalf':
-            data_info, C = agg_data(info,
-                                    ['half', 'reg_id'],
-                                    ['run', 'reg_num'],
-                                    subset=(info.inst == 0))
-            data_info['names'] = [
-                f'{d.taskName.strip()}-half{d.half}' for i, d in data_info.iterrows()]
-            # Baseline substraction
-            # B = matrix.indicator(data_info.half, positive=True)
-            
-=======
         info['half'] = 2 - (info.run < 5)
         if type == 'Tseries':
             info['names'] = info['timepoint']
@@ -1873,139 +1854,9 @@
                     f'{d.taskName.strip()}-half{d.half}' for i, d in data_info.iterrows()]
                 # Baseline substraction
                 B = matrix.indicator(data_info.half, positive=True)
->>>>>>> b1ed75dd
 
             elif type == 'CondRun':
 
-<<<<<<< HEAD
-            data_info, C = agg_data(info,
-                                    ['run', 'reg_id'],
-                                    ['reg_num'],
-                                    subset=(info.inst == 0))
-            data_info['names'] = [
-                f'{d.taskName.strip()}-run{d.run}' for i, d in data_info.iterrows()]
-            # Baseline substraction
-            # B = matrix.indicator(data_info.run, positive=True)
-
-        elif type == 'CondAll':
-            data_info, C = agg_data(info,
-                                    ['reg_id'],
-                                    ['run', 'half', 'reg_num'],
-                                    subset=(info.inst == 0))
-            data_info['names'] = [
-                f'{d.taskName.strip()}' for i, d in data_info.iterrows()]
-            # Baseline substraction
-            # B = np.ones((data_info.shape[0],1))
-
-
-        if ses_id == 'ses-sencoding_trial_duration' or ses_id == 'ses-sencoding_trial_fixed':
-            sentence_indices = info.index[info['inst'] == 0].tolist()
-            info = info[info['inst']==0]
-            info = info.reset_index(drop = True)
-            sentence_data  = [d[sentence_indices] for d in data]
-            reordered_data = [np.zeros_like(d) for d in sentence_data]
-                
-            for j in range(len(sentence_data)):
-                # Reorder first 350 sentences
-                for i in range(0,350):
-                    task_num = info[:350].loc[i, 'task'] - 1  
-                    reordered_data[j][task_num] = sentence_data[j][i]
-                # Reorder second 350 sentences
-                for i in range(350, 699):
-                    task_num = info[350:].loc[i, 'task'] - 1 + 350  
-                    reordered_data[j][task_num] = sentence_data[j][i]
-                # add resms image
-                reordered_data[j] = np.vstack([reordered_data[j], data[j][-1]])
-            data = reordered_data
-
-            # standardize the info_file
-            info['half'] = [1 if i < 350 else 2 for i in range(len(info))] 
-            info['sentence_number'] = info['taskName'].str.extract(r'(\d+)$').astype(int)
-
-            # Split  into two halves and sort
-            info_first_half = info.iloc[:350].sort_values(by='sentence_number').reset_index(drop=True)
-            info_second_half = info.iloc[350:].sort_values(by='sentence_number').reset_index(drop=True)
-
-            # Concatenate
-            info_sorted = pd.concat([info_first_half, info_second_half]).reset_index(drop=True)
-            data_info = info_sorted.drop(columns=['sentence_number'])
-
-
-
-        # Prewhiten the data
-        data_n = prewhiten_data(data)
-        
-        # Load the designmatrix and perform optimal contrast
-        dir = self.estimates_dir.format(participant_id) + f'/{ses_id}'
-        X = np.load(dir + f'/{participant_id}_{ses_id}_designmatrix.npy')
-        reg_in = np.arange(C.shape[1], dtype=int)
-        if ses_id == 'ses-localizer_cond':
-            #  contrast for all instructions
-            CI = matrix.indicator(info.run * info.inst, positive=True)
-            C = np.c_[C, CI]
-            data_new = optimal_contrast(data_n, C, X, reg_in, baseline=None)
-        elif ses_id == 'ses-sencoding_category_fixed'or ses_id =='ses-sencoding_category_duration':
-            data_new = optimal_contrast(data_n, C, X, reg_in, baseline=None)
-        elif ses_id == 'ses-sencoding_trial_fixed' or ses_id =='ses-sencoding_trial_duration':
-            data_new = data_n
-
-        return data_new, data_info
-    
-    def extract_all(self,
-                    ses_id='ses-01',
-                    type='CondHalf',
-                    atlas='SUIT3',
-                    smooth=2.0,
-                    subj='all'):
-        """Extracts data in Volumetric space from a dataset in which the data is stored in Native space. Saves the results as CIFTI files in the data directory.
-
-        Args:
-            ses_id (str):
-                Session. Defaults to 'ses-s1'.
-            type (str):
-                Type for condense_data. Defaults to 'CondHalf'.
-            atlas (str):
-                Short atlas string. Defaults to 'SUIT3'.
-            smooth (float):
-                Smoothing kernel. Defaults to 2.0.
-            subj (list / str):
-                List of Subject numbers to get use. Default = 'all'
-        """
-        myatlas, _ = am.get_atlas(atlas)
-        # create and calculate the atlas map for each participant
-        T = self.get_participants()
-        if subj != 'all':
-            T = T[T['participant_id'].isin(subj)]
-
-        for s in T.participant_id:
-            print(f'Atlasmap {s}')
-            atlas_maps = self.get_atlasmaps(myatlas, s, ses_id,
-                                                  smooth=smooth)
-            print(f'Extract {s}')
-            fnames, info = self.get_data_fnames(s, ses_id, type=type)
-            data = am.get_data_nifti(fnames, atlas_maps)
-            data, info = self.condense_data(data, info, type,
-                                            participant_id=s, ses_id=ses_id)
-            # Write out data as CIFTI file
-            if ses_id == 'ses-sencoding_trial_fixed' or 'ses-sencoding_trial_duration':
-                list_of_strings = [str(i) for i in range(1, data[0].shape[0] + 1)]
-                C = myatlas.data_to_cifti(data, list_of_strings)
-            else:
-                C = myatlas.data_to_cifti(data, info.names)
-            dest_dir = self.data_dir.format(s)
-            Path(dest_dir).mkdir(parents=True, exist_ok=True)
-            nb.save(C, dest_dir +
-                    f'/{s}_space-{atlas}_{ses_id}_{type}.dscalar.nii')
-            info.to_csv(
-                dest_dir + f'/{s}_{ses_id}_info-{type}.tsv', sep='\t', index=False)
-    
-    def group_average_data(self, ses_id=None,
-                               type=None,
-                               atlas='SUIT3',
-                               subj=None):
-            """Loads group data in SUIT space from a standard experiment structure
-            averaged across all subjects. Saves the results as CIFTI files in the data/group directory.
-=======
                 data_info, C = agg_data(info,
                                         ['run', 'reg_id'],
                                         ['reg_num'],
@@ -2037,106 +1888,5 @@
             C = np.c_[C, CI]
 
             data_new = optimal_contrast(data_n, C, X, reg_in)
->>>>>>> b1ed75dd
-
-            Args:
-                ses_id (str, optional): Session ID. If not provided, the first session ID in the dataset will be used.
-                type (str, optional): Type of data. If not provided, the default type will be used.
-                atlas (str, optional): Short atlas string. Defaults to 'SUIT3'.
-                subj (list or None, optional): Subset of subjects to include in the group average. If None, all subjects will be included.
-
-            """
-            if ses_id is None:
-                ses_id = self.sessions[0]
-            if type is None:
-                type = self.default_type
-
-            data, info = self.get_data(space=atlas, ses_id=ses_id,
-                                       type=type, subj=subj)
-            # average across participants
-            X = np.nanmean(data, axis=0)
-            # make output cifti
-            s = self.get_participants().participant_id[0]
-
-            if subj is not None:
-                s  = subj[0]
-            C = nb.load(self.data_dir.format(s) +
-                        f'/{s}_space-{atlas}_{ses_id}_{type}.dscalar.nii')
-            C = nb.Cifti2Image(dataobj=X, header=C.header)
-            # save output
-            dest_dir = op.join(self.data_dir.format('group'))
-            Path(dest_dir).mkdir(parents=True, exist_ok=True)
-            nb.save(C, dest_dir +
-                    f'/group_space-{atlas}_{ses_id}_{type}.dscalar.nii')
-            if 'sn' in info.columns:
-                info = info.drop(columns=['sn'])
-
-            info.to_csv(dest_dir +
-                        f'/group_{ses_id}_info-{type}.tsv', sep='\t', index=False)
-    
-    def plot_cerebellum(self, subject='group', sessions=None, atlas='SUIT3', type=None, cond='all', savefig=False, cmap='hot', colorbar=False):
-        """Loads group data in SUIT3 space from a standard experiment structure
-        averaged across all subjects and projects to SUIT flatmap. Saves the results as .png figures in the data/group/figures directory.
-
-        Args:
-            sub (str, optional): Subject string. Defaults to group to plot data averaged across all subjects.
-            session (str, optional): Session string. Defaults to first session of in session list of dataset.
-            atlas (str, optional): Atlas string. Defaults to 'SUIT3'.
-            type (str, optional): Type - defined in ger_data. Defaults to 'CondHalf'.
-            cond (str or list): List of condition indices (e.g. [0,1,2] for the first three conditions) or 'all'. Defaults to 'all'.
-            savefig (str, optional): Boolean indicating whether figure should be saved. Defaults to 'False'.
-            cmap (str, optional): Matplotlib colour map. Defaults to 'hot'.
-            colorbar (str, optional): Boolean indicating whether colourbar should be plotted in figure. Defaults to 'False'.
-        """
-        if sessions is None:
-            sessions = self.sessions
-        if type is None:
-            type = self.default_type
-        if subject == 'all':
-            subjects = self.get_participants().participant_id.tolist()
-        else:
-            subjects = [subject]
-
-        atlasmap, atlasinfo = am.get_atlas(atlas, self.atlas_dir)
-
-        for sub in subjects:
-            print(f'Plotting {sub}')
-            for session in sessions:
-                info = self.data_dir.split(
-                    '/{0}')[0] + f'/{sub}/data/{sub}_{session}_info-{type}.tsv'
-                data = self.data_dir.split(
-                    '/{0}')[0] + f'/{sub}/data/{sub}_space-{atlas}_{session}_{type}.dscalar.nii'
-
-                # Load average
-                C = nb.load(data)
-                D = pd.read_csv(info, sep='\t')
-                X = C.get_fdata()
-                # limes = [X[np.where(~np.isnan(X))].min(), X[np.where(~np.isnan(X))].max()] # cannot use nanmax or nanmin because memmap does not have this attribute
-                limes = [np.percentile(X[np.where(~np.isnan(X))], 5), np.percentile(
-                    X[np.where(~np.isnan(X))], 95)]
-
-                if cond == 'all':
-                    conditions = D[self.cond_name]
-                else:
-                    conditions = D[self.cond_name][cond]
-
-                # -- Plot each condition in seperate figures --
-                dest_dir = self.data_dir.split('/{0}')[0] + f'/{sub}/figures/'
-                Path(dest_dir).mkdir(parents=True, exist_ok=True)
-                for c in conditions:
-                    condition_name = c.strip()
-                    D[D[self.cond_name] == c].index
-                    Nifti = atlasmap.data_to_nifti(
-                        X[D[D[self.cond_name] == c].index, :].mean(axis=0))
-                    surf_data = suit.flatmap.vol_to_surf(
-                        Nifti, space=atlasinfo['normspace'])
-                    cscale = [-0.1,0.1]
-                    fig = suit.flatmap.plot(
-                        surf_data, render='matplotlib', new_figure=True, cscale=cscale, cmap=cmap, colorbar=colorbar)
-                    fig.set_title(condition_name)
-
-                    # save figure
-                    if savefig:
-                        plt.savefig(
-                            dest_dir + f'{sub}_{session}_{condition_name}.png')
-                    plt.clf()+
+        return data_new, data_info