--- conflicted
+++ resolved
@@ -1971,17 +1971,6 @@
 
         return data_new, data_info
 
-<<<<<<< HEAD
-
-
-class DataSetLanguage(DataSetNative):
-    def __init__(self, dir):
-        super().__init__(dir)
-        self.sessions = ['ses-social', 'ses-rest']
-        self.default_type = 'CondHalf'
-        self.cond_ind = 'reg_id'
-        self.cond_name = 'condName'
-=======
 class DataSetHcpTask(DataSetNative):
     def __init__(self, dir):
         super().__init__(dir)
@@ -1989,25 +1978,12 @@
         self.default_type = 'CondHalf'
         self.cond_ind = 'reg_id'
         self.cond_name = 'cond_name'
->>>>>>> d4fa846d
         self.part_ind = 'half'
 
     def condense_data(self, data, info,
                       type='CondHalf',
                       participant_id=None,
                       ses_id=None):
-<<<<<<< HEAD
-        """ Condense the data from the language localizer project after extraction
-
-        Args:
-            data (list of ndarray)
-            info (dataframe)
-            type (str): Type of extraction:
-                'CondHalf': Conditions with seperate estimates for first and second half of experient (Default)
-                'CondRun': Conditions with seperate estimates per run
-                    Defaults to 'CondHalf'.
-                'CondAll': Conditions with all estimates combined
-=======
         """ Condense the data in a certain way optimally
         'CondHalf': Conditions with seperate estimates for first and second half of experient (Default)
         'CondRun': Conditions with seperate estimates per run. Defaults to 'CondHalf'.
@@ -2016,7 +1992,6 @@
             data (list): List of extracted datasets
             info (DataFrame): Data Frame with description of data - row-wise
             type (str): Type of extraction:
->>>>>>> d4fa846d
             participant_id (str): ID of participant
             ses_id (str): Name of session
 
@@ -2024,61 +1999,6 @@
             Y (list of np.ndarray):
                 A list (len = numatlas) with N x P_i numpy array of prewhitened data
             T (pd.DataFrame):
-<<<<<<< HEAD
-                A data frame with information about the N numbers provide
-            names: Names for CIFTI-file per row
-        """
-
-        # Depending on the type, make a new contrast
-        info['half'] = 2 - (info.run < 5)
-        if type == 'Tseries' or type == 'FixTseries':
-            info['names'] = info['timepoint']
-            data_new, data_info = data, info
-
-        else:
-            if type == 'CondHalf':
-                data_info, C = agg_data(info,
-                                        ['half', 'reg_id'],
-                                        ['run', 'reg_num'],
-                                        subset=(info.reg_id >0))
-                data_info['names'] = [
-                    f'{d.taskName.strip()}-half{d.half}' for i, d in data_info.iterrows()]
-                # Baseline substraction
-
-            elif type == 'CondRun':
-
-                data_info, C = agg_data(info,
-                                        ['run', 'reg_id'],
-                                        ['reg_num'],
-                                        subset=(info.reg_id > 0))
-                data_info['names'] = [
-                    f'{d.taskName.strip()}-run{d.run}' for i, d in data_info.iterrows()]
-                # Baseline substraction
-
-            elif type == 'CondAll':
-                data_info, C = agg_data(info,
-                                        ['reg_id'],
-                                        ['run', 'half', 'reg_num'],
-                                        subset=(info.reg_id > 0))
-                data_info['names'] = [
-                    f'{d.taskName.strip()}' for i, d in data_info.iterrows()]
-                # Baseline substraction
-
-            # Prewhiten the data
-            data_n = prewhiten_data(data)
-
-            dir = self.estimates_dir.format(participant_id) + f'/{ses_id}'
-
-            # Load the designmatrix and perform optimal contrast
-            X = np.load(dir + f'/{participant_id}_{ses_id}_designmatrix.npy')
-            reg_in = np.arange(C.shape[1], dtype=int)
-            CI = matrix.indicator(info.run * info.inst, positive=True)
-            C = np.c_[C, CI]
-
-            data_new = optimal_contrast(data_n, C, X, reg_in)
-
-        return data_new, data_info
-=======
                 A data frame with information about the N numbers provided
         """
 
@@ -2115,5 +2035,4 @@
         for i in range(len(data_n)):
             data_n[i] = pinv(C) @ data_n[i]
             
-        return data_n, data_info
->>>>>>> d4fa846d
+        return data_n, data_info