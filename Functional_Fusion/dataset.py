#!/usr/bin/env python3
# -*- coding: utf-8 -*-
"""
Data fusion project dataset module

The class for converting and mapping raw data from multi-dataset
to a standard data structure that can be used in Diedrichsen lab

"""
from pathlib import Path
import numpy as np
import pandas as pd
import os
import os.path as op
import sys

import Functional_Fusion.util as util
import Functional_Fusion.matrix as matrix
import Functional_Fusion.atlas_map as am
import scipy.linalg as sl
import nibabel as nb
import nitools as nt
from numpy import eye, zeros, ones, empty, nansum, sqrt
from numpy.linalg import pinv, solve
import warnings
import SUITPy as suit
import matplotlib.pyplot as plt


def get_dataset_class(base_dir, dataset):
    """ Returns the dataset object without loading the data

    Args:
        base_dir (str): Functional Fusion base directory
        dataset (str): _description_

    Returns:
        my_dataset (Dataset): Dataset object
    """
    T = pd.read_csv(base_dir + '/dataset_description.tsv', sep='\t')
    T.name = [n.casefold() for n in T.name]
    i = np.where(dataset.casefold() == T.name)[0]
    if len(i) == 0:
        raise (NameError(f'Unknown dataset: {dataset}'))
    dsclass = getattr(sys.modules[__name__], T.class_name[int(i)])
    dir_name = base_dir + '/' + T.dir_name[int(i)]
    my_dataset = dsclass(dir_name)
    return my_dataset


def get_dataset(base_dir, dataset, atlas='SUIT3', sess='all', subj=None,
                type=None, smooth=None, info_only=False):
    """get_dataset tensor and data set object

    Args:
        base_dir (str): Basis directory for the Functional Fusion datastructure
        dataset (str): Data set indicator
        atlas (str): Atlas indicator. Defaults to 'SUIT3'.
        sess (str or list): Sessions. Defaults to 'all'.
        subj (ndarray, str, or list):  Subject numbers /names to get [None = all]
        type (str): 'CondHalf','CondRun', etc....
    Returns:
        data (nd.array):nsubj x ncond x nvox data tensor
        info (pd.DataFrame): Dataframe with info about the data
        my_dataset (DataSet): Dataset object
    """

    my_dataset = get_dataset_class(base_dir, dataset)

    # Get defaults sessions from dataset itself
    if sess == 'all':
        sess = my_dataset.sessions
    elif not isinstance(sess, (list, np.ndarray)):
        sess = [sess]
    # Empty default type (Future change: define per file?)
    if type is None:
        type = my_dataset.default_type

    # Load all data and concatenate
    # across sessions
    info_l = []
    data_l = []
    for s in sess:
        dat, inf = my_dataset.get_data(atlas, s, type, subj, smooth=smooth)
        data_l.append(dat)
        inf['sess'] = [s] * inf.shape[0]
        info_l.append(inf)

    info = pd.concat(info_l, ignore_index=True, sort=False)
    data = np.concatenate(data_l, axis=1)
    return data, info, my_dataset


def build_dataset_from_fusionProject(dataset, atlas, base_dir, sess='all',
                                     cond_ind='cond_num_uni', type='CondHalf',
                                     part_ind='half', subj=None, join_sess=False,
                                     join_sess_part=False, smooth=None):
    """ Builds dataset, cond_vec, part_vec, subj_ind from the given
        dataset in Functional fusion project

    Args:
        dataset (str): Names of the dataset to build
        atlas (object): Atlas indicator
        sess (list): list of 'all' or list of sessions
        design_ind (list, optional): _description_. Defaults to None.
        part_ind (list, optional): _description_. Defaults to None.
        subj (list, optional): _description_. Defaults to None.
        join_sess (bool, optional): Model the sessions with a single model.
            Defaults to True.
    Returns:
        data, cond_vec, part_vec, subj_ind
    """
    sub = 0
    data, cond_vec, part_vec, subj_ind = [],[],[],[]
    # Run over datasets get data + design
    dat, info, tds = get_dataset(base_dir, dataset, atlas=atlas.name,
                                 sess=sess, type=type, smooth=smooth)

    # Sub-index the subjects: (REMOVE AND PASS TO GET_DATA)
    if subj is not None:
        dat = dat[subj, :, :]
    n_subj = dat.shape[0]
    # Find correct indices
    if cond_ind is None:
        cond_ind = tds.cond_ind
    if part_ind is None:
        part_ind = tds.part_ind

    # Make different sessions either the same or different
    if join_sess:
        data.append(dat)
        cond_vec.append(info[cond_ind].values.reshape(-1, ))

        # Check if we want to set no partition after join sessions
        if join_sess_part:
            part_vec.append(np.ones(info[part_ind].shape))
        else:
            part_vec.append(info[part_ind].values.reshape(-1, ))
        subj_ind.append(np.arange(sub, sub + n_subj))
    else:
        if sess == 'all':
            sessions = tds.sessions
        else:
            sessions = sess
        # Now build and split across the correct sessions:
        for s in sessions:
            indx = info.sess == s
            data.append(dat[:, indx, :])
            cond_vec.append(info[cond_ind].values[indx].reshape(-1, ))
            part_vec.append(info[part_ind].values[indx].reshape(-1, ))
            subj_ind.append(np.arange(sub, sub + n_subj))

    return data, cond_vec, part_vec, subj_ind


def prewhiten_data(data):
    """ prewhitens a list of data matrices.
    It assumes that the last row of each data matrix is the ResMS-value
    Returns a list of data matrices that is one shorter

    Args:
        data (list of ndarrays): List of data arrays
    """
    # Get the resms and prewhiten the data
    data_n = []
    for i in range(len(data)):
        # Prewhiten the data univariately
        resms = data[i][-1, :]
        data_n.append(data[i][0:-1, :])
        resms[resms <= 0] = np.nan
        data_n[i] = data_n[i] / np.sqrt(resms)
    return data_n


def agg_data(info, by, over, subset=None):
    """ Aggregates data over rows (condition) safely by sorting them by the fields in "by"
    while integrating out "over".
    Adds a n_rep field to count how many instances are of each
    Returns condensed data frame + Contrast matrix.

    Args:
        info (DataFrame): Original DataFrame
        by (list): Fields that define the index of the new data
        over (list): Fields to ignore / integrate over. All other fields
            will be pulled through.
        subset (bool array): If given, ignores certain rows from the
            original data frame
    Return
        data_info (DataFrame): Reduced data frame
        C (ndarray): Contrast matrix defining the mapping from full to reduced
    """
    # Subset original data frame as needed
    info_n = info.copy()
    if subset is None:
        indx = np.arange(info.shape[0])
    else:
        indx = np.nonzero(subset.values)[0]
        info_n = info_n[subset]

    # Generate n_rep field if not present
    if 'n_rep' not in info.columns:
        info_n['n_rep'] = np.ones((info_n.shape[0],))

    # Other contains the fields to remain constant
    other = list(info.columns.values)
    for ov in over + by:
        other.remove(ov)

    # Define operations on data
    operations = {'n_rep': np.sum}
    for o in other:
        operations[o] = max

    # Group the new data frame
    info_gb = info_n.groupby(by)
    data_info = info_gb.agg(operations).reset_index()

    # Build contrast matrix for averaging
    C = np.zeros((info.shape[0], data_info.shape[0]))
    for i, (k, v) in enumerate(info_gb.indices.items()):
        C[indx[v], i] = 1
    return data_info, C


def agg_parcels(data, label_vec, fcn=np.nanmean):
    """ Aggregates data over colums to condense to parcels

    Args:
        data (ndarray): Either 2d or 3d data structure
        labels (ndarray): 1d-array that gives the labels
        fcn (function): Function to use to aggregate over these
    Returns:
        aggdata (ndarray): Aggregated either 2d or 3d data structure
        labels (ndarray): Region number corresponding to each "column"
    """
    # Subset original data frame as needed
    labels = np.unique(label_vec[label_vec > 0])
    n_parcels = len(labels)
    psize = np.array(data.shape)
    psize[-1] = n_parcels
    parcel_data = np.zeros(psize)
    for i, l in enumerate(labels):
        parcel_data[..., i] = fcn(
            data[..., label_vec == l], axis=len(psize) - 1)
    return parcel_data, labels


def optimal_contrast(data, C, X, reg_in=None, baseline=None):
    """Recombines betas from a GLM into an optimal new contrast, taking into account a design matrix

    Args:
        data (list of ndarrays): List of N x P_i arrays of data
        C (ndarray): N x Q array indicating contrasts
        X (ndarray): Optimal design matrix - Defaults to None.
        reg_in (ndarray): Contrast of interest: Logical vector indicating
            which rows of C we will put in the matrix
        baseline (ndarray): Fixed effects contrast removed after estimation
    """
    # Check the sizes
    N, Q = C.shape
    T, Np = X.shape
    # infer number of regressors of no interest that are not in the data structure
    num_nointerest = Np - N
    # Add to the contrast matrix
    Cn = sl.block_diag(C, np.eye(num_nointerest))
    # Make new design matrix
    Xn = X @ Cn
    # Loop over the data:
    data_new = []
    for i in range(len(data)):
        # Append the regressors of no interest regressors
        dat = np.concatenate([data[i],
                              np.zeros((num_nointerest, data[i].shape[1]))])
        # Do the averaging / reweighting:
        d = solve(Xn.T @ Xn, Xn.T @ X @ dat)
        # Subset to the contrast of interest
        if reg_in is not None:
            d = d[reg_in, :]
        # Now subtract baseline
        if baseline is not None:
            Q = d.shape[0]
            R = eye(Q) - baseline @ pinv(baseline)
            d = R @ d
        # Put the data in a list:
        data_new.append(d)
    return data_new


def reliability_within_subj(X, part_vec, cond_vec,
                            voxel_wise=False,
                            subtract_mean=True):
    """ Calculates the within-subject reliability of a data set
    Data (X) is grouped by condition vector, and the
    partition vector indicates the independent measurements

    Args:
        X (ndarray): num_subj x num_trials x num_voxel tensor of data
        part_vec (ndarray): num_trials partition vector
        cond_vec (ndarray): num_trials condition vector
        voxel_wise (bool): Return the results as map or overall?
        subtract_mean (bool): Remove the mean per voxel before correlation calc?
    Returns:
        r (ndarray)L: num_subj x num_partition matrix of correlations
    """
    partitions = np.unique(part_vec)
    n_part = partitions.shape[0]
    n_subj = X.shape[0]
    if voxel_wise:
        r = np.zeros((n_subj, n_part, X.shape[2]))
    else:
        r = np.zeros((n_subj, n_part))
    Z = matrix.indicator(cond_vec)
    for s in np.arange(n_subj):
        for pn, part in enumerate(partitions):
            i1 = part_vec == part
            i2 = part_vec != part
            X1 = util.nan_linear_model(Z[i1, :], X[s, i1, :])
            X2 = util.nan_linear_model(Z[i2, :], X[s, i2, :])
            # Check if this partition contains nan row
            if subtract_mean:
                X1 -= np.nanmean(X1, axis=0)
                X2 -= np.nanmean(X2, axis=0)
            if voxel_wise:
                r[s, pn, :] = nansum(X1 * X2, axis=0) / \
                    sqrt(nansum(X1 * X1, axis=0)
                         * nansum(X2 * X2, axis=0))
            else:
                r[s, pn] = nansum(X1 * X2) / \
                    sqrt(nansum(X1 * X1) * nansum(X2 * X2))
    return r


def reliability_between_subj(X, cond_vec=None,
                             voxel_wise=False,
                             subtract_mean=True):
    """ Calculates the correlation of the responses of each of the subjects with the mean of the other subjects.
    If cond_vec is given, the data is averaged across multiple measurem
    first.

    Args:
        X (ndarray): num_subj x num_trials x num_voxel tensor of data
        part_vec (ndarray): num_trials partition vector
        voxel_wise (bool): Return the results as map or overall?
        subtract_mean (bool): Remove the mean per voxel before correlation calc?

    Returns:
        r (ndarray): num_subj vector of correlations
    """
    n_subj = X.shape[0]
    n_trials = X.shape[1]
    if cond_vec is not None:
        Z = matrix.indicator(cond_vec)
    else:
        Z = eye(n_trials)
    subj_vec = np.arange(n_subj)
    if voxel_wise:
        r = np.zeros((n_subj, X.shape[2]))
    else:
        r = np.zeros((n_subj,))
    for s, i in enumerate(subj_vec):
        X1 = util.nan_linear_model(Z, X[s, :, :])
        i2 = subj_vec != s
        X2 = util.nan_linear_model(Z, np.nanmean(X[i2, :, :], axis=0))
        if subtract_mean:
            X1 -= np.nanmean(X1, axis=0)
            X2 -= np.nanmean(X2, axis=0)
        if voxel_wise:
            r[i, :] = nansum(X1 * X2, axis=0) / \
                sqrt(nansum(X1 * X1, axis=0)
                     * nansum(X2 * X2, axis=0))
        else:
            r[i] = nansum(X1 * X2) / sqrt(nansum(X1 * X1) * nansum(X2 * X2))
    return r

def reliability_maps(base_dir, dataset_name, atlas='MNISymC3',
                     subtract_mean=True, voxel_wise=True, subject_wise=False):
    """    Calculates the average within subject reliability maps across sessions for a single dataset

    Args:
        base_dir (str / path): Base directory
        dataset_name (str): Name of data set
        atlas (str): _description_. Defaults to 'MNISymC3'.
        subtract_mean (bool): Remove the mean per voxel before correlation calc?

    Returns:
        _type_: _description_
    """
    data, info, dataset = get_dataset(base_dir, dataset_name, atlas=atlas)
    n_sess = len(dataset.sessions)
    n_vox = data.shape[2]
    Rel = np.zeros((n_sess, n_vox))
    if subject_wise:
        Rel = np.zeros((n_sess, data.shape[0], n_vox))
    for i, s in enumerate(dataset.sessions):
        indx = info.sess == s
        r = reliability_within_subj(data[:, indx, :],
                                    part_vec=info[dataset.part_ind][indx],
                                    cond_vec=info[dataset.cond_ind][indx],
                                    voxel_wise=voxel_wise,
                                    subtract_mean=subtract_mean)
        if subject_wise:
            Rel[i, :, :] = np.nanmean(r, axis=1)
        else:
            Rel[i, :] = np.nanmean(np.nanmean(r, axis=0), axis=0)
    return Rel, dataset.sessions

def decompose_pattern_into_group_indiv_noise(data, criterion='global'):
    """
    this function decompose a collection of (across subjects and partitions) activity patterns (N condition x P voxels)
    into group, individual and noise components, returns the variance estimates of each component.

    Args:
        data (list,ndarray):
            * either a list of numpy ndarrays [sub-01: (n_partitions_01 x n_conditions x n_voxels), sub-02: (n_partitions_02 x n_conditions x n_voxels), ...]
            * or an ndarray of shape n_subjects x n_partitions x n_conditions x n_voxels, i.e., S x R x N x P
        criterion (str):
<<<<<<< HEAD
            * 'voxel_wise':     partition variance components for each voxel separately -> returns as many rows as voxels
            * 'condition_wise': partition variance components for each condition separately -> returns as many rows as conditions
=======
>>>>>>> caa6434d
            * 'global':         partition variance components for the whole pattern (N x P) -> returns a single row
            * 'voxel_wise':     partition variance components for each voxel separately -> returns as many rows as voxels
            * 'voxel_wise':     partition variance components for each voxel separately -> returns as many rows as voxels
            * 'subject_wise':   partition variance components for the whole pattern (NxP) -> but return split by Subjects
    Returns:
        variances: (K x 3 ndarray): v_g, v_s, v_e (variance for group, subject, and noise), where K is the number of voxels, conditions, subjects, or 1
    """

    if isinstance(data, list):
        n_subjects = len(data)
        n_conditions = data[0].shape[1]
        n_voxels = data[0].shape[2]
        n_partitions_each_subject = [x.shape[0] for x in data]
        n_partitions = np.max(n_partitions_each_subject)

        # X = np.full((n_subjects, n_partitions, n_conditions, n_voxels), np.nan)
        X = np.full((n_subjects, n_partitions, n_conditions, n_voxels), 0)

        for subjI in np.arange(n_subjects):
            X[subjI, 0:n_partitions_each_subject[subjI]] = data[subjI]

    else:
        [n_subjects, n_partitions, n_conditions, n_voxels] = data.shape
        X = data

    # rearrange the data to be in the form of (n_split, n_subjects,n_partitions, n_features)
    if criterion == 'voxel_wise':
        Y = X.transpose([3, 0, 1, 2])
    elif criterion == 'condition_wise':
        Y = X.transpose([2, 0, 1, 3])
    elif criterion in ['global','subject_wise']:
        Y = X.reshape((1, n_subjects, n_partitions, n_conditions * n_voxels))
    else:
        Y = np.empty(1)
        print('invalid criterion')
    [n_split, _, _, n_features] = Y.shape

    # reshape the data to be in the form of (n_split, n_subjects*n_partitions, n_features)
    Y = Y.reshape((n_split, n_subjects * n_partitions, n_features))
    subj_vec = np.kron(np.arange(n_subjects), np.ones(n_partitions))
    part_vec = np.kron(np.ones(n_subjects), np.arange(n_partitions))
    N = n_subjects * n_partitions
    same_subj = np.equal(subj_vec.reshape(N,1),subj_vec.reshape(1,N))
    same_part = np.equal(part_vec.reshape(N,1),part_vec.reshape(1,N))

    # This computes the sums of squares-matrix for each split separately (broadcasting)
    YY = np.matmul(Y,Y.transpose((0,2,1)))

    # Find cross-products of same subject and same partition
    if criterion == 'subject_wise':
        SS_1 = np.zeros((n_subjects,))
        SS_2 = np.zeros((n_subjects,))
        SS_3 = np.zeros((n_subjects,))
        for s in np.arange(n_subjects):
            # Get the rows pertaining to the subject
            YYs = YY[:,subj_vec==s,:]
            same_subj_s = same_subj[subj_vec==s,:]
            same_part_s = same_part[subj_vec==s,:]
            SS_1[s] = np.nanmean(YYs[:,~same_subj_s],axis=1)
            SS_2[s] = np.nanmean(YYs[:,same_subj_s & ~same_part_s],axis=1)
            SS_3[s] = np.nanmean(YYs[:,same_subj_s & same_part_s],axis=1)
    else:
        SS_1 = np.nanmean(YY[:,~same_subj],axis=1)
        SS_2 = np.nanmean(YY[:,same_subj & ~same_part],axis=1)
        SS_3 = np.nanmean(YY[:,same_subj & same_part],axis=1)

    # Compute the variances from the sums of squares
    v_e = (SS_3 - SS_2) / n_features
    v_s = (SS_2 - SS_1) / n_features
    v_g = SS_1 / n_features
    variances = np.c_[v_g, v_s, v_e]

    return variances


def flat2ndarray(flat_data, part_vec, cond_vec):
    """
    convert flat data (n_subjects x n_trials x n_voxels) into a 4d ndarray (n_subjects x n_partitions x n_conditions x n_voxels)

    Args:
        flat_data (nd-array): n_subjects x n_obs x n_voxels array
        part_vec: (nd-array): n_obs -vector for partition index
        cond_vec: (nd-array): n_obs -vector for condition index

    Returns:
        data: (nd-array): n_subjects x n_partitions x n_conditions x n_voxels
    """

    [n_subjects, n_obs, n_voxels] = flat_data.shape

    unique_partitions = np.unique(part_vec)
    n_partitions = unique_partitions.size

    unique_conditions = np.unique(cond_vec)
    n_conditions = unique_conditions.size

    data = np.zeros((n_subjects, n_partitions, n_conditions, n_voxels))

    for partI in np.arange(n_partitions):
        for condI in np.arange(n_conditions):
            trial_inds = np.where(cond_vec == unique_conditions[condI] and part_vec == unique_partitions[partI])
            data[:, partI, condI, :] = np.mean(flat_data[:, trial_inds, :], axis=1)

class DataSet:
    def __init__(self, base_dir):
        """DataSet class:
        Implements the interface for each of the data set
        Note that the actual preprocessing and glm estimate
        do not have to be performed with functionality provided by
        this class. The class is just a instrument to present the user with
        a uniform interface of how to get subject info

        Args:
            basedir (str): basis directory
        """
        self.base_dir = base_dir
        self.surface_dir = base_dir + '/derivatives/{0}/anat'
        self.anatomical_dir = base_dir + '/derivatives/{0}/anat'
        self.estimates_dir = base_dir + '/derivatives/{0}/estimates'
        self.func_dir = base_dir + '/derivatives/{0}/func'
        self.suit_dir = base_dir + '/derivatives/{0}/suit'
        self.data_dir = base_dir + '/derivatives/{0}/data'
        # assume that the common atlas directory is on the level before
        self.atlas_dir = os.path.join(os.path.dirname(base_dir), 'Atlases')
        # Some information that a standard data set should have
        self.sessions = [None]
        self.default_type = None
        self.cond_ind = None  # Condition Indicator (field in tsv file )
        self.part_ind = None  # Partition Indicator (field in tsv file )
        self.cond_name = None  # Condition Names (field in tsv file )

    def get_participants(self):
        """ returns a data frame with all participants
        available in the study. The fields in the data frame correspond to the
        standard columns in participant.tsv.
        https://bids-specification.readthedocs.io/en/stable/03-modality-agnostic-files.html

        Returns:
            Pinfo (pandas data frame): participant information in standard bids format
        """
        self.part_info = pd.read_csv(
            self.base_dir + '/participants.tsv', delimiter='\t')
        return self.part_info

    def get_info(self, ses_id='ses-s1', type=None, subj=None, fields=None):
        """Loads all the CIFTI files in the data directory of a certain space / type and returns they content as a Numpy array

        Args:
            space (str): Atlas space (Defaults to 'SUIT3').
            ses_id (str): Session ID (Defaults to 'ses-s1').
            type (str): Type of data (Defaults to 'CondHalf').
            subj (ndarray): Subject numbers to get - by default all
            fields (list): Column names of info stucture that are returned
                these are also be tested to be equivalent across subjects
        Returns:
            Data (ndarray): (n_subj, n_contrast, n_voxel) array of data
            info (DataFramw): Data frame with common descriptor
        """
        T = self.get_participants()

        # only get data from subjects that have rest, if specified in dataset description
        if type == 'Tseries' and 'ses-rest' in T.columns:
                subj = T[T['ses-rest'] == 1].participant_id.tolist()

        # Deal with subset of subject option
        if subj is None:
            subj = np.arange(T.shape[0])
        else:
            subj = [T.participant_id.tolist().index(i) for i in subj]

        if type is None:
            type = self.default_type

        max = 0
        # Loop over the different subjects to find the most complete info
        for s in T.participant_id.iloc[subj]:
            # Get an check the information
            info_raw = pd.read_csv(self.data_dir.format(s)
                                   + f'/{s}_{ses_id}_info-{type}.tsv', sep='\t')
            # Reduce tsv file when fields are given
            if fields is not None:
                info = info_raw[fields]
            else:
                info = info_raw
            # Reduce tsv file to the subset of subjects
            info_raw = info_raw.iloc[subj, :]

            # Keep the most complete info
            if info.shape[0] > max:
                info_com = info
                max = info.shape[0]

        return info_com

    def get_atlasmaps(self, atlas, sub, ses_id, smooth=None):
        """This function generates atlas map for the data of a specific subject into a specific atlas space. 
        
        Args:
            atlas (FunctionFusion.Atlas): 
                Functional Fusion atlas object 
            sub (str): 
                Subject_id for the individual subject
            ses_id (str):
                Session_id for the individual subject if atlasmap is session dependent. (defaults to none)
            smooth (float): 
                Width of smoothing kernel for extraction. Defaults to None.

        Returns:
            AtlasMap: Built AtlasMap object 
        """
        atlas_maps = []
        if atlas.space == 'SUIT':
            deform = self.suit_dir.format(sub) + f'/{sub}_space-SUIT_xfm.nii'
            mask = self.suit_dir.format(sub) + f'/{sub}_desc-cereb_mask.nii'
            atlas_maps.append(am.AtlasMapDeform(atlas.world, deform, mask))
            atlas_maps[0].build(smooth=smooth)
        elif atlas.space in ['MNI152NLin2009cSymC','MNI152NLin6AsymC']:
            # This is nornmalization over SUIT->MNI (cerebellum only)
            deform1, m = am.get_deform(self.atlas_dir, atlas.name, source='SUIT2')
            deform2 = self.suit_dir.format(sub) + f'/{sub}_space-SUIT_xfm.nii'
            deform = [deform1, deform2]
            mask = self.suit_dir.format(sub) + f'/{sub}_desc-cereb_mask.nii'
            atlas_maps.append(am.AtlasMapDeform(atlas.world, deform, mask))
            atlas_maps[0].build(smooth=smooth)
        elif atlas.space in ['MNI152NLin6Asym', 'MNI152NLin2009cAsym']: 
            # This is for MNI standard space)
            deform = self.anatomical_dir.format(sub) + f'/{sub}_space-MNI_xfm.nii'
            edir = self.estimates_dir.format(sub)
            mask = edir + f'/{ses_id}/{sub}_{ses_id}_mask.nii'
            atlas_maps.append(am.AtlasMapDeform(atlas.world, deform, mask))
            atlas_maps[0].build(smooth=smooth)
        elif atlas.name == 'fs32k':
            for i, hem in enumerate(['L', 'R']):
                adir = self.anatomical_dir.format(sub)
                edir = self.estimates_dir.format(sub)
                pial = adir + f'/{sub}_space-32k_hemi-{hem}_pial.surf.gii'
                white = adir + f'/{sub}_space-32k_hemi-{hem}_white.surf.gii'
                mask = edir + f'/{ses_id}/{sub}_{ses_id}_mask.nii'
                atlas_maps.append(am.AtlasMapSurf(atlas.vertex[i],
                                                  white, pial, mask))
                atlas_maps[i].build()
        return atlas_maps

    def get_data(self, space='SUIT3', ses_id='ses-s1', type=None,
                 subj=None, fields=None, smooth=None, verbose=False):
        """Loads all the CIFTI files in the data directory of a certain space / type and returns they content as a Numpy array

        Args:
            space (str): Atlas space (Defaults to 'SUIT3').
            ses_id (str): Session ID (Defaults to 'ses-s1').
            type (str): Type of data (Defaults to 'CondHalf').
            subj (ndarray, str, or list):  Subject numbers /names to get [None = all]
            fields (list): Column names of info stucture that are returned
                these are also be tested to be equivalent across subjects
        Returns:
            Data (ndarray): (n_subj, n_contrast, n_voxel) array of data
            info (DataFramw): Data frame with common descriptor
        """
        T = self.get_participants()
        # Assemble the data
        Data = None
        # Deal with subset of subject option
        if subj is None:
            subj = T.participant_id
            # only get data from subjects that have rest, if specified in dataset description
            if type == 'Tseries' and 'ses-rest' in T.columns:
                subj = T[T['ses-rest'] == 1].participant_id.tolist()
        elif isinstance(subj, str):
            subj = [subj]
        elif isinstance(subj, (int,np.integer)):
            subj = [T.participant_id.iloc[subj]]
        elif isinstance(subj, (list, np.ndarray)):
            if isinstance(subj[0], (int,np.integer)):
                subj = T.participant_id.iloc[subj]
            elif isinstance(subj[0], str):
                subj = subj
            else:
                raise (NameError('subj must be a list of strings or integers'))
        else:
            raise (NameError('subj must be a str, int, list or ndarray'))
        if type is None:
            type = self.default_type

        info_com = self.get_info(
            subj=subj, ses_id=ses_id, type=type, fields=fields)

        # Loop again to assemble the data
        Data_list = []
        for i, s in enumerate(subj):
            # If you add verbose printout, make it so
            # that by default it is suppressed by a verbose=False option
            if verbose:
                print(f'- Getting data for {s} in {space}')
            # Load the data
            if smooth is not None:
                C = nb.load(self.data_dir.format(s, smooth)
                            + f'/{s}_space-{space}_{ses_id}_{type}_desc-sm{int(smooth)}.dscalar.nii')
            else:
                C = nb.load(self.data_dir.format(s)
                            + f'/{s}_space-{space}_{ses_id}_{type}.dscalar.nii')
            this_data = C.get_fdata()

            # Check if this subject data in incomplete
            if this_data.shape[0] != info_com.shape[0]:
                this_info = pd.read_csv(self.data_dir.format(s)
                                        + f'/{s}_{ses_id}_info-{type}.tsv', sep='\t')
                base = np.asarray(info_com['names'])
                incomplete = np.asarray(this_info['names'])
                for j in range(base.shape[0]):
                    if base[j] != incomplete[j]:
                        warnings.warn(
                            f'{s}, {ses_id}, {type} - missing data {base[j]}')
                        incomplete = np.insert(
                            np.asarray(incomplete), j, np.nan)
                        this_data = np.insert(this_data, j, np.nan, axis=0)

            # if Data is None:
            #     Data = np.zeros((len(subj), C.shape[0], C.shape[1]))
            # Data[i, :, :] = this_data
            Data_list.append(this_data[np.newaxis, ...])

        # concatenate along the first dimension (subjects)
        Data = np.concatenate(Data_list, axis=0)
        # Ensure that infinite values (from div / 0) show up as NaNs
        Data[np.isinf(Data)] = np.nan
        return Data, info_com
    
    def group_average_data(self, ses_id=None,
                               type=None,
                               atlas='SUIT3',
                               subj=None):
            """Loads group data in SUIT space from a standard experiment structure
            averaged across all subjects. Saves the results as CIFTI files in the data/group directory.

            Args:
                ses_id (str, optional): Session ID. If not provided, the first session ID in the dataset will be used.
                type (str, optional): Type of data. If not provided, the default type will be used.
                atlas (str, optional): Short atlas string. Defaults to 'SUIT3'.
                subj (list or None, optional): Subset of subjects to include in the group average. If None, all subjects will be included.

            """
            if ses_id is None:
                ses_id = self.sessions[0]
            if type is None:
                type = self.default_type

            data, info = self.get_data(space=atlas, ses_id=ses_id,
                                       type=type, subj=subj)
            # average across participants
            X = np.nanmean(data, axis=0)
            # make output cifti
            s = self.get_participants().participant_id[0]
            C = nb.load(self.data_dir.format(s) +
                        f'/{s}_space-{atlas}_{ses_id}_{type}.dscalar.nii')
            C = nb.Cifti2Image(dataobj=X, header=C.header)
            # save output
            dest_dir = op.join(self.data_dir.format('group'))
            Path(dest_dir).mkdir(parents=True, exist_ok=True)
            nb.save(C, dest_dir +
                    f'/group_space-{atlas}_{ses_id}_{type}.dscalar.nii')
            if 'sn' in info.columns:
                info = info.drop(columns=['sn'])

            info.to_csv(dest_dir +
                        f'/group_{ses_id}_info-{type}.tsv', sep='\t', index=False)

class DataSetNative(DataSet):
    """Data set with estimates data stored as
    nifti-files in Native space.
    """

    def get_data_fnames(self, participant_id, session_id=None, type='Cond'):
        """ Gets all raw data files

        Args:
            participant_id (str): Subject
            session_id (str): Session ID. Defaults to None.
            type (str): Type of data. Defaults to 'Cond' for task-based data. For rest data use 'Tseries'.
        Returns:
            fnames (list): List of fnames, last one is the resMS image
            T (pd.DataFrame): Info structure for regressors (reginfo)
        """
        dirw = self.estimates_dir.format(participant_id) + f'/{session_id}'
        T = pd.read_csv(
            dirw + f'/{participant_id}_{session_id}_reginfo.tsv', sep='\t')
        if type[:4] == 'Cond' or type[:4] == 'Task':
            fnames = [f'{dirw}/{participant_id}_{session_id}_run-{t.run:02}_reg-{t.reg_id:02}_beta.nii' for i, t in T.iterrows()]
            fnames.append(f'{dirw}/{participant_id}_{session_id}_resms.nii')
        elif type == 'Tseries':
            fnames = [f'{dirw}/{participant_id}_{session_id}_run-{r:02}.nii' for r in T.run.unique().tolist()]

        return fnames, T

<<<<<<< HEAD
=======
    def get_indiv_atlasmaps(self, atlas, sub, ses_id, smooth=None):
        """Get Atlasmap for the transform of an individual subject to the space in which the atlas is defined.

        Args:
            atlas (Atlas): Atlas object
            sub (int): Subject number
            ses_id (str):
                Session for dataset for datasets, for which not all sessions are aligned to the same space
            smooth (float): Smoothing kernel width. Defaults to None = nearest neighbor.

        Returns:
            _type_: _description_
        """
        atlas_maps = []
        if atlas.structure == 'cerebellum':
            deform = self.suit_dir.format(sub) + f'/{sub}_space-SUIT_xfm.nii'
            if atlas.name[0:4] != 'SUIT':
                deform1, m = am.get_deform(
                    target = atlas.name, source='SUIT2', atlas_dir = self.atlas_dir)
                deform = [deform1, deform]
            mask = self.suit_dir.format(sub) + f'/{sub}_desc-cereb_mask.nii'
            atlas_maps.append(am.AtlasMapDeform(atlas.world, deform, mask))
            atlas_maps[0].build(smooth=smooth)
        elif atlas.name == 'fs32k':
            for i, hem in enumerate(['L', 'R']):
                adir = self.anatomical_dir.format(sub)
                edir = self.estimates_dir.format(sub)
                pial = adir + f'/{sub}_space-32k_hemi-{hem}_pial.surf.gii'
                white = adir + f'/{sub}_space-32k_hemi-{hem}_white.surf.gii'
                mask = edir + f'/{ses_id}/{sub}_{ses_id}_mask.nii'
                atlas_maps.append(am.AtlasMapSurf(atlas.vertex[i],
                                                  white, pial, mask))
                atlas_maps[i].build()

        elif atlas.name == 'fs32k_Asym':
            for i, hem in enumerate(['L', 'R']):
                adir = self.anatomical_dir.format(sub)
                edir = self.estimates_dir.format(sub)
                pial = adir + f'/{sub}_space-32k_hemi-{hem}_pial.surf.gii'
                white = adir + f'/{sub}_space-32k_hemi-{hem}_white.surf.gii'
                mask = edir + f'/{ses_id}/{sub}_{ses_id}_mask.nii'
                atlas_maps.append(am.AtlasMapSurf(atlas.vertex_mask[i],
                                                  white, pial, mask))
                atlas_maps[i].build()
        return atlas_maps

>>>>>>> caa6434d
    def extract_all(self,
                    ses_id='ses-s1',
                    type='CondHalf',
                    atlas='SUIT3',
                    smooth=2.0):
        """Extracts data in Volumetric space from a dataset in which the data is stored in Native space. Saves the results as CIFTI files in the data directory.
        Args:
            ses_id (str, optional): Session. Defaults to 'ses-s1'.
            type (str, optional): Type for condense_data. Defaults to 'CondHalf'.
            atlas (str, optional): Short atlas string. Defaults to 'SUIT3'.
        """
        myatlas, _ = am.get_atlas(atlas)
        # create and calculate the atlas map for each participant
        T = self.get_participants()
        if type == 'Tseries':
            T = T[T['ses-rest'] == 1]
        for s in T.participant_id:

            print(f'Atlasmap {s}')
            atlas_maps = self.get_atlasmaps(myatlas, s, ses_id,
                                                  smooth=smooth)
            print(f'Extract {s}')
            fnames, info = self.get_data_fnames(s, ses_id, type=type)

            data = am.get_data_nifti(fnames, atlas_maps)
            data, info = self.condense_data(data, info, type,
                                            participant_id=s, ses_id=ses_id)
            # Write out data as CIFTI file
            C = myatlas.data_to_cifti(data, info.names)
            dest_dir = self.data_dir.format(s)
            Path(dest_dir).mkdir(parents=True, exist_ok=True)
            nb.save(C, dest_dir +
                    f'/{s}_space-{atlas}_{ses_id}_{type}.dscalar.nii')
            info.to_csv(
                dest_dir + f'/{s}_{ses_id}_info-{type}.tsv', sep='\t', index=False)


class DataSetMNIVol(DataSet):
    """Data set with estimates data stored as
    nifti-files in MNI space.
    """

    def get_data_fnames(self, participant_id, session_id=None):
        """ Gets all raw data files

        Args:
            participant_id (str): Subject
            session_id (str): Session ID. Defaults to None.
        Returns:
            fnames (list): List of fnames, last one is the resMS image
            T (pd.DataFrame): Info structure for regressors (reginfo)
        """
        dirw = self.estimates_dir.format(participant_id) + f'/{session_id}'
        T = pd.read_csv(
            dirw + f'/{participant_id}_{session_id}_reginfo.tsv', sep='\t')
        fnames = [
            f'{dirw}/{participant_id}_{session_id}_run-{t.run:02}_reg-{t.reg_id:02}_beta.nii' for i, t in T.iterrows()]
        fnames.append(f'{dirw}/{participant_id}_{session_id}_resms.nii')
        return fnames, T

    def extract_all(self,
                    ses_id='ses-01',
                    type='CondHalf',
                    atlas='SUIT3',
                    smooth=None):
        """Extracts data in Volumetric space from a dataset in which the data is stored in Native space. Saves the results as CIFTI files in the data directory.

        Args:
            type (str, optional): Type for condense_data. Defaults to 'CondHalf'.
            atlas (str, optional): Short atlas string. Defaults to 'SUIT3'.
        """
        myatlas, _ = am.get_atlas(atlas)

        # extract and save data for each participant
        T = self.get_participants()
        for idx, s in enumerate(T.participant_id[0:1]):
            atlas_maps = self.get_atlasmaps(atlas = myatlas, sub=s, ses_id=ses_id, smooth=smooth)
            print(f'Extract {s}')
            fnames, info = self.get_data_fnames(s, ses_id)
            data = am.get_data_nifti(fnames, atlas_maps)
            data, info = self.condense_data(data, info, type)
            # Write out data as CIFTI file
            C = myatlas.data_to_cifti(data, info.names)
            dest_dir = self.data_dir.format(s)
            Path(dest_dir).mkdir(parents=True, exist_ok=True)
            nb.save(C, dest_dir +
                    f'/{s}_space-{atlas}_{ses_id}_{type}.dscalar.nii')
            info.to_csv(
                dest_dir + f'/{s}_{ses_id}_info-{type}.tsv', sep='\t', index=False)


class DataSetCifti(DataSet):
    """Data set that comes in HCP-format in already pre-extracted cifti files.
    """

    def get_data_fnames(self, participant_id, session_id=None):
        """ Gets all raw data files

        Args:
            participant_id (str): Subject
            session_id (str): Session ID. Defaults to None.
        Returns:
            fnames (list): List of fnames, last one is the resMS image
            T (pd.DataFrame): Info structure for regressors (reginfo)
        """
        dirw = self.estimates_dir.format(participant_id) + f'/{session_id}'
        T = pd.read_csv(
            dirw + f'/{participant_id}_{session_id}_reginfo.tsv', sep='\t')
        fnames = [f'{dirw}/{participant_id}_{session_id}_beta.dscalar.nii']
        fnames.append(
            f'{dirw}/{participant_id}_{session_id}_resms.dscalar.nii')
        return fnames, T

    def extract_all(self, ses_id='ses-s1', type='CondHalf', atlas='SUIT3'):
        """Extracts cerebellar data. Saves the results as CIFTI files in the data directory.
        Args:
            ses_id (str, optional): Session. Defaults to 'ses-s1'.
            type (str, optional): Type - defined in ger_data. Defaults to 'CondHalf'.
            atlas (str, optional): Short atlas string. Defaults to 'SUIT3'.
        """
        myatlas, _ = am.get_atlas(atlas)
        # Get the correct map into CIFTI-format
        if isinstance(myatlas, am.AtlasVolumetric):
            deform, mask = am.get_deform(self.atlas_dir,
                                         target=myatlas,
                                         source='MNIAsymC2')
            atlas_map = am.AtlasMapDeform(myatlas.world,
                                          deform, mask)
            atlas_map.build(smooth=2.0)
        elif isinstance(myatlas, am.AtlasSurface):
            atlas_map = myatlas
        # Extract the data for each participant
        T = self.get_participants()
        for s in T.participant_id:
            print(f'Extract {s}')
            fnames, info = self.get_data_fnames(s, ses_id)
            data = am.get_data_cifti(fnames, [atlas_map])

            data, info = self.condense_data(data, info, type,
                                            participant_id=s, ses_id=ses_id)
            C = myatlas.data_to_cifti(data[0], info.names)
            dest_dir = self.data_dir.format(s)
            Path(dest_dir).mkdir(parents=True, exist_ok=True)
            nb.save(C, dest_dir +
                    f'/{s}_space-{atlas}_{ses_id}_{type}.dscalar.nii')
            info.to_csv(
                dest_dir + f'/{s}_{ses_id}_info-{type}.tsv', sep='\t', index=False)


class DataSetMDTB(DataSetNative):
    def __init__(self, dir):
        super().__init__(dir)
        self.sessions = ['ses-s1', 'ses-s2']
        self.default_type = 'CondHalf'
        self.cond_ind = 'cond_num_uni'
        self.part_ind = 'half'
        self.cond_name = 'cond_name'

    def condense_data(self, data, info,
                      type='CondHalf',
                      participant_id=None,
                      ses_id=None):
        """ Condense the data in a certain way optimally
        'CondHalf': Conditions with seperate estimates for first and second half of experient (Default)
        'CondRun': Conditions with seperate estimates per run. Defaults to 'CondHalf'.

        Args:
            data (list): List of extracted datasets
            info (DataFrame): Data Frame with description of data - row-wise
            type (str): Type of extraction:
            participant_id (str): ID of participant
            ses_id (str): Name of session

        Returns:
            Y (list of np.ndarray):
                A list (len = numatlas) with N x P_i numpy array of prewhitened data
            T (pd.DataFrame):
                A data frame with information about the N numbers provided
        """

        # Depending on the type, make a new contrast
        info['half'] = 2 - (info.run < 9)
<<<<<<< HEAD
        n_cond = np.max(info.cond_num)
        if type == 'CondHalf':
            data_info, C = agg_data(info,
                                    ['half', 'cond_num'],
                                    ['run', 'reg_num'],
                                    subset=(info.instruction == 0))
            data_info['names'] = [
                f'{d.cond_name.strip()}-half{d.half}' for i, d in data_info.iterrows()]
            # Baseline substraction
            B = matrix.indicator(data_info.half, positive=True)

        elif type == 'CondRun':
            data_info, C = agg_data(info,
                                    ['run', 'cond_num'],
                                    [],
                                    subset=(info.instruction == 0))
            data_info['names'] = [
                f'{d.cond_name}-run{d.run:02d}' for i, d in data_info.iterrows()]

            # Baseline substraction
            B = matrix.indicator(data_info.run, positive=True)
        elif type == 'CondAll':

            data_info, C = agg_data(info,
                                    ['cond_num'],
                                    ['run', 'half', 'reg_num'],
                                    subset=(info.instruction == 0))
            data_info['names'] = [
                f'{d.cond_name}' for i, d in data_info.iterrows()]

            # Baseline substraction
            B = np.ones((data_info.shape[0],)).reshape(-1, 1)

        # Prewhiten the data
        data_n = prewhiten_data(data)
=======
        if type == 'Tseries':
            info['names'] = info['timepoint']
            data_new, data_info = data, info
>>>>>>> caa6434d

        else:
            if type == 'CondHalf':
                data_info, C = agg_data(info,
                                        ['half', 'cond_num'],
                                        ['run', 'reg_num'],
                                        subset=(info.instruction == 0))
                data_info['names'] = [
                    f'{d.cond_name.strip()}-half{d.half}' for i, d in data_info.iterrows()]
                # Baseline substraction
                B = matrix.indicator(data_info.half, positive=True)

            elif type == 'CondRun':
                data_info, C = agg_data(info,
                                        ['run', 'cond_num'],
                                        [],
                                        subset=(info.instruction == 0))
                data_info['names'] = [
                    f'{d.cond_name}-run{d.run:02d}' for i, d in data_info.iterrows()]

                # Baseline substraction
                B = matrix.indicator(data_info.run, positive=True)
            elif type == 'CondAll':

                data_info, C = agg_data(info,
                                        ['cond_num'],
                                        ['run', 'half', 'reg_num'],
                                        subset=(info.instruction == 0))
                data_info['names'] = [
                    f'{d.cond_name}' for i, d in data_info.iterrows()]

                # Baseline substraction
                B = np.ones((data_info.shape[0],))



            # Prewhiten the data
            data_n = prewhiten_data(data)

            # Load the designmatrix and perform optimal contrast
            dir = self.estimates_dir.format(participant_id) + f'/{ses_id}'
            X = np.load(dir + f'/{participant_id}_{ses_id}_designmatrix.npy')
            reg_in = np.arange(C.shape[1], dtype=int)
            #  contrast for all instructions
            CI = matrix.indicator(info.run * info.instruction, positive=True)
            C = np.c_[C, CI]
            data_new = optimal_contrast(data_n, C, X, reg_in, baseline=B)

        return data_new, data_info


class DataSetHcpResting(DataSetCifti):
    def __init__(self, dir):
        super().__init__(dir)
        self.sessions = ['ses-rest1', 'ses-rest2']
        self.hem_name = ['cortex_left', 'cortex_right']
        self.default_type = 'Net69Run'
        self.cond_ind = 'net_id'
        self.cond_name = 'names'
        self.part_ind = 'half'

    def get_data_fnames(self, participant_id, ses_id):
        """ Gets all raw data files
        Args:
            participant_id (str): Subject
        Returns:
            fnames (list): List of fnames
        """

        dirw = self.func_dir.format(participant_id)
        fnames = []
        if ses_id == "ses-rest1":
            runs = np.arange(0, 2)
        elif ses_id == "ses-rest2":
            runs = np.arange(2, 4)
        # idx = self.sessions.index(ses_id)
        T = pd.read_csv(
            dirw + f'/{participant_id}_{ses_id}_reginfo.tsv', sep='\t')
        for r in runs:
            fnames.append(
                f'{dirw}/sub-{participant_id}_run-{r}_space-MSMSulc.dtseries.nii')
        return fnames, T

    def condense_data(self, data, info, type, participant_id=None, ses_id=None):
        if type == 'Tseries':
            info['names'] = info['timepoint']
        return data, info

<<<<<<< HEAD
    def regress_networks(self, X, Y):
        """Regresses a spatial map (X) into data (Y).
        Returns the network timecourses.

        Args:
            X (np.arry): 4D Network data of the signal components
                (default input networks are in fs32k Space: 59518 vertices x nComponents )
            Y (<nibabel CIFTI image object>): fMRI timeseries in volume
                Has to be in the same space as networks (59518 vertices x nTimepoints )
        Returns:
            network_timecourse (np.ndarray):
                A numpy array (nTimepoints x nNetworks) with the fMRI timecourse for
                each resting-state network
        """
        X = X.T
        Y = Y.T.squeeze()
        d_excluded = np.where(np.isnan(Y))[0].shape[0]
        v_excluded = np.unique(np.where(np.isnan(Y))[0]).shape[0]
        print(
            f'Setting nan datapoints ({v_excluded} unique vertices) to zero. Entire timeseries: {d_excluded/v_excluded == Y.shape[1]}')
        Y[np.isnan(Y)] = 0
        network_timecourse = np.matmul(np.linalg.pinv(X), Y)

        return network_timecourse

    def average_within_Icos(self, label_file, data, atlas="fs32k"):
        """Average the raw time course for voxels within a parcel

        Args:
            label_file (str): cortical parcellation label file
            Y (np.ndarray): fMRI timeseries in volume
                Has to be in the same space as networks (59518 vertices x nTimepoints)
        Returns:
            A numpy array (nNetworks x nTimepoints) with the fMRI timecourse for
            each resting-state network
        """

        # create an instance of atlas to get the label vector
        atlas, ainfo = am.get_atlas(atlas)

        # create label_vector by passing on the label file
        # Set unite_struct to true if you want to integrate over left and right hemi
        atlas.get_parcel(label_file, unite_struct=False)

        # use agg_parcel to aggregate data over parcels and get the list of unique parcels
        parcel_data, parcels = agg_parcels(
            data, atlas.label_vector, fcn=np.nanmean)

        # fill nan value in Y to zero
        print("Setting nan datapoints (%d unique vertices) to zero"
              % np.unique(np.where(np.isnan(parcel_data))[1]).shape[0])
        # Y = np.nan_to_num(np.transpose(Y))
        parcel_data = np.nan_to_num(parcel_data)

        # return np.matmul(np.linalg.pinv(indicator_mat.T), Y)
        return parcel_data, parcels

    def correlate(self, X, Y):
        """ Correlate X and Y numpy arrays after standardizing them"""
        X = util.zstandarize_ts(X)
        Y = util.zstandarize_ts(Y)
        return Y.T @ X / X.shape[0]

    def connectivity_fingerprint(self, source, target, info, type):
        """ Calculate the connectivity fingerprint of a target region

        Args:
            source (np.ndarray): Source data
            target (np.nzdarray): Target timecourse
            info (pandas.DataFrame): Information about the source data
            type (str): Type of fingerprint to calculate ('Run' or 'All').
                        Estimates fingerprint from each run seperately or from all concatenated runs.

        Returns:
            coef (np.ndarray): Connectivity fingerprint
        """
        coefs = []
        if type == 'Run':
            for run in info.run.unique():
                data_run = source[info.run == run]
                net_run = target.T[info.run == run]
                coef = self.correlate(data_run, net_run)
                coefs.append(coef)

        elif type == 'All':
            coef = self.correlate(source, target)
            coefs.append(coef)

        return np.vstack(coefs)
=======
>>>>>>> caa6434d


class DataSetPontine(DataSetNative):
    def __init__(self, dir):
        super().__init__(dir)
        self.sessions = ['ses-01']
        self.default_type = 'TaskHalf'
        self.cond_ind = 'task_num'
        self.cond_name = 'task_name'
        self.part_ind = 'half'

    def condense_data(self, data, info,
                      type='TaskHalf',
                      participant_id=None,
                      ses_id=None):
        """ Condense the data from the pontine project after extraction

        Args:
            data (list of ndarray)
            info (dataframe)
            type (str): Type of extraction:
                'TaskHalf': Conditions with seperate estimates for first and second half of experient (Default)
                'TaskRun': Conditions with seperate estimates per run
                    Defaults to 'CondHalf'.
            participant_id (str): ID of participant
            ses_id (str): Name of session

        Returns:
            Y (list of np.ndarray):
                A list (len = numatlas) with N x P_i numpy array of prewhitened data
            T (pd.DataFrame):
                A data frame with information about the N numbers provide
            names: Names for CIFTI-file per row
        """

        # Depending on the type, make a new contrast
        info['half'] = 2 - (info.run < 9)
        n_cond = np.max(info.reg_id)

        if type == 'TaskHalf':
            data_info, C = agg_data(info,
                                    ['half', 'reg_id'],
                                    ['run', 'reg_num'],
                                    subset=(info.reg_id > 0))
            data_info['names'] = [
                f'{d.task_name.strip()}-half{d.half}' for i, d in data_info.iterrows()]
            # Baseline substraction
            B = matrix.indicator(data_info.half, positive=True)

        elif type == 'TaskRun':

            data_info, C = agg_data(info,
                                    ['run', 'reg_id'],
                                    ['reg_num'],
                                    subset=(info.reg_id > 0))
            data_info['names'] = [
                f'{d.task_name.strip()}-run{d.run}' for i, d in data_info.iterrows()]
            # Baseline substraction
            B = matrix.indicator(data_info.half, positive=True)

        elif type == 'TaskAll':
            data_info, C = agg_data(info,
                                    ['reg_id'],
                                    ['run', 'half', 'reg_num'],
                                    subset=(info.reg_id > 0))
            data_info['names'] = [
                f'{d.task_name.strip()}' for i, d in data_info.iterrows()]
            # Baseline substraction
            B = matrix.indicator(data_info.half, positive=True)

        # Prewhiten the data
        data_n = prewhiten_data(data)

        # Load the designmatrix and perform optimal contrast
        X = np.load(dir + f'/{participant_id}_{ses_id}_designmatrix.npy')
        reg_in = np.arange(C.shape[1], dtype=int)
        CI = matrix.indicator(info.run * info.instruction, positive=True)
        C = np.c_[C, CI]

        data_new = optimal_contrast(data_n, C, X, reg_in)

        return data_new, data_info


class DataSetNishi(DataSetNative):
    def __init__(self, dir):
        super().__init__(dir)
        self.sessions = ['ses-01', 'ses-02']
        self.default_type = 'CondHalf'
        self.cond_ind = 'reg_id'
        self.cond_name = 'task_name'
        self.part_ind = 'half'

    def condense_data(self, data, info,
                      type='TaskHalf',
                      participant_id=None,
                      ses_id=None):
        """ Condense the data from the pontine project after extraction

        Args:
            data (list of ndarray)
            info (dataframe)
            type (str): Type of extraction:
                'TaskHalf': Conditions with seperate estimates for first and second half of experient (Default)
                'TaskRun': Conditions with seperate estimates per run
                    Defaults to 'CondHalf'.
            participant_id (str): ID of participant
            ses_id (str): Name of session

        Returns:
            Y (list of np.ndarray):
                A list (len = numatlas) with N x P_i numpy array of prewhitened data
            T (pd.DataFrame):
                A data frame with information about the N numbers provide
            names: Names for CIFTI-file per row
        """
        # Depending on the type, make a new contrast
        info['half'] = 2 - (info.run < (len(np.unique(info.run)) / 2 + 1))
        n_cond = np.max(info.reg_id)

        if type == 'CondHalf':
            data_info, C = agg_data(info,
                                    ['half', 'cond_num'],
                                    ['run', 'reg_num'])
            data_info['names'] = [
                f'{d.cond_name.strip()}-half{d.half}' for i, d in data_info.iterrows()]

            # Baseline substraction
            B = matrix.indicator(data_info.half, positive=True)

        elif type == 'CondRun':
            data_info, C = agg_data(info,
                                    ['run', 'cond_num'],
                                    [])

            data_info['names'] = [
                f'{d.cond_name.strip()}-run{d.run:02d}' for i, d in data_info.iterrows()]
            # Baseline substraction
            B = matrix.indicator(data_info.run, positive=True)
        elif type == 'CondAll':
            data_info, C = agg_data(info,
                                    ['cond_num'],
                                    ['run', 'half', 'reg_num'])
            # Baseline substraction
            B = np.ones((data_info.shape[0],))

        # Prewhiten the data
        data_n = prewhiten_data(data)

        # Load the designmatrix and perform optimal contrast
        X = np.load(dir + f'/{participant_id}_{ses_id}_designmatrix.npy')
        reg_in = np.arange(C.shape[1], dtype=int)
        data_new = optimal_contrast(data_n, C, X, reg_in, baseline=B)

        return data_new, data_info


class DataSetIBC(DataSetNative):
    def __init__(self, dir):
        super().__init__(dir)
        self.sessions = ['ses-archi',
                         'ses-clips4',
                         'ses-enumeration',
                         'ses-hcp1', 'ses-hcp2',
                         'ses-lyon1', 'ses-lyon2',
                         'ses-mathlang',
                         'ses-mtt1', 'ses-mtt2',
                         'ses-preference',
                         'ses-rsvplanguage',
                         'ses-spatialnavigation',
                         'ses-tom']
        self.default_type = 'CondHalf'
        self.cond_ind = 'cond_num_uni'
        self.cond_name = 'cond_name'
        self.part_ind = 'half'

    def get_participants(self):
        """ returns a data frame with all participants complete participants
        Returns:
            Pinfo (pandas data frame): participant information in standard bids format
        """
        self.part_info = pd.read_csv(
            self.base_dir + '/participants.tsv', delimiter='\t')
        return self.part_info[self.part_info.complete == 1]

    def get_data_fnames(self, participant_id, session_id=None):
        """ Gets all raw data files

        Args:
            participant_id (str): Subject
            session_id (str): Session ID. Defaults to None.
        Returns:
            fnames (list): List of fnames, last one is the resMS image
            T (pd.DataFrame): Info structure for regressors (reginfo)
        """
        dirw = self.estimates_dir.format(participant_id) + f'/{session_id}'
        T = pd.read_csv(
            dirw + f'/{participant_id}_{session_id}_reginfo.tsv', sep='\t')
        fnames = [
            f'{dirw}/{participant_id}_{session_id}_run-{t.run:02}_reg-{t.reg_id:02}_beta.nii' for i, t in T.iterrows()]
        fnames.append(f'{dirw}/{participant_id}_{session_id}_resms.nii')
        return fnames, T

    def condense_data(self, data, info,
                      type='CondHalf',
                      participant_id=None,
                      ses_id=None):
        """ Condense the data in a certain way optimally
        Args:
            data (list): List of extracted datasets
            info (DataFrame): Data Frame with description of data - row-wise
            type (str): Type of extraction:
                'CondHalf': Conditions with seperate estimates for first and second half of experient (Default)
                'CondRun': Conditions with seperate estimates per run
                    Defaults to 'CondHalf'.
            participant_id (str): ID of participant
            ses_id (str): Name of session

        Returns:
            Y (list of np.ndarray):
                A list (len = numatlas) with N x P_i numpy array of prewhitened data
            T (pd.DataFrame):
                A data frame with information about the N numbers provide
            names: Names for CIFTI-file per row
        """
        n_cond = np.max(info.reg_id)
        info['n_rep'] = np.ones((info.shape[0],))
        if type == 'CondHalf':
            data_info, C = agg_data(info,
                                    ['half', 'cond_num_uni'],
                                    ['run', 'reg_num'])
            data_info['names'] = [
                f'{d.cond_name.strip()}-half{d.half}' for i, d in data_info.iterrows()]

        # Prewhiten the data
        data_n = prewhiten_data(data)

        for i in range(len(data_n)):
            data_n[i] = pinv(C) @ data_n[i]
        return data_n, data_info

    def extract_all_suit(self, ses_id='ses-archi', type='CondHalf', atlas='SUIT3'):
        """Extracts data in SUIT space - we need to overload this from the standard,
        as the voxel-orientation (and therefore the atlasmap) is different from session to session in IBC.
        Args:
            ses_id (str, optional): Session. Defaults to 'ses-s1'.
            type (str, optional): Type - defined in ger_data. Defaults to 'CondHalf'.
            atlas (str, optional): Short atlas string. Defaults to 'SUIT3'.
        """
        suit_atlas, _ = am.get_atlas(atlas)
        # create and calculate the atlas map for each participant
        T = self.get_participants()
        for s in T.participant_id:
            print(f'Atlasmap {s}')
            deform = self.suit_dir.format(s) + f'/{s}_space-SUIT_xfm.nii'
            if atlas[0:7] == 'MNISymC':
                xfm_name = self.atlas_dir + \
                    '/tpl-SUIT/tpl-SUIT_space-MNI152NLin2009cSymC_xfm.nii'
                deform = [xfm_name, deform]

            mask = self.estimates_dir.format(
                s) + f'/{ses_id}/{s}_{ses_id}_mask.nii'
            add_mask = self.suit_dir.format(s) + f'/{s}_desc-cereb_mask.nii'
            atlas_map = am.AtlasMapDeform(suit_atlas.world, deform, mask)
            atlas_map.build(smooth=2.0, additional_mask=add_mask)

            print(f'Extract {s}')
            fnames, info = self.get_data_fnames(s, ses_id)
            data = am.get_data_nifti(fnames, [atlas_map])
            data, info = self.condense_data(data, info, type,
                                            participant_id=s, ses_id=ses_id)
            C = suit_atlas.data_to_cifti(data[0], info.names)
            dest_dir = self.data_dir.format(s)
            Path(dest_dir).mkdir(parents=True, exist_ok=True)
            nb.save(C, dest_dir +
                    f'/{s}_space-{atlas}_{ses_id}_{type}.dscalar.nii')
            info.to_csv(
                dest_dir + f'/{s}_{ses_id}_info-{type}.tsv', sep='\t', index=False)


class DataSetDemand(DataSetCifti):
    def __init__(self, dir):
        super().__init__(dir)
        self.sessions = ['ses-01']
        self.default_type = 'CondHalf'
        self.cond_ind = 'reg_id'
        self.cond_name = 'cond_name'
        self.part_ind = 'half'

    def condense_data(self, data, info,
                      type='CondHalf',
                      participant_id=None,
                      ses_id=None):
        """ Extract data in a specific atlas space
        Args:
            participant_id (str): ID of participant
            atlas_maps (list): List of atlasmaps
            ses_id (str): Name of session
            type (str): Type of extraction:
                'CondHalf': Conditions with seperate estimates for first and second half of experient (Default)
                'CondRun': Conditions with seperate estimates per run
                    Defaults to 'CondHalf'.

        Returns:
            Y (list of np.ndarray):
                A list (len = numatlas) with N x P_i numpy array of prewhitened data
            T (pd.DataFrame):
                A data frame with information about the N numbers provide
            names: Names for CIFTI-file per row
        """
        # Depending on the type, make a new contrast
        info['half'] = (info.run % 2) + 1
        n_cond = np.max(info.reg_id)
        if type == 'CondHalf':
            data_info, C = agg_data(info, ['half', 'reg_id'], ['run'])
            data_info['names'] = [f'{d.cond_name.strip()}-half{d.half}'
                                  for i, d in data_info.iterrows()]
        elif type == 'CondAll':
            data_info, C = agg_data(info, ['reg_id'], ['half', 'run'])
            data_info['names'] = [f'{d.cond_name.strip()}-half{d.half}'
                                  for i, d in data_info.iterrows()]

        # Prewhiten the data
        data_n = prewhiten_data(data)

        # Combine with contrast
        for i in range(len(data_n)):
            data_n[i] = pinv(C) @ data_n[i]
        return data_n, data_info


class DataSetWMFS(DataSetNative):
    def __init__(self, dir):
        super().__init__(dir)
        self.sessions = ['ses-01', 'ses-02']
        self.default_type = 'CondHalf'
        self.cond_ind = 'reg_id'
        self.cond_name = 'cond_name'
        self.part_ind = 'half'

    def condense_data(self, data, info,
                      type='CondHalf',
                      participant_id=None,
                      ses_id=None):
        """ Condense the data in a certain way optimally
        Args:
            data (list): List of extracted datasets
            info (DataFrame): Data Frame with description of data - row-wise
            type (str): Type of extraction:
                'CondHalf': Conditions with seperate estimates for first and second half of experient (Default)
                'CondRun': Conditions with seperate estimates per run
                    Defaults to 'CondHalf'.
            participant_id (str): ID of participant
            ses_id (str): Name of session

        Returns:
            Y (list of np.ndarray):
                A list (len = numatlas) with N x P_i numpy array of prewhitened data
            T (pd.DataFrame):
                A data frame with information about the N numbers provide
            names: Names for CIFTI-file per row
        """

        # Depending on the type, make a new contrast
        info['half'] = 2 - (info.run < 3)
        n_cond = np.max(info.loc[info.error == 0].reg_id)

        if type == 'CondHalf':
            # Make new data frame for the information of the new regressors

            data_info, C = agg_data(info,
                                    ['half', 'cond_num'],
                                    ['run', 'reg_num'],
                                    subset=(info.error == 0))
            data_info['names'] = [
                f'{d.cond_name.strip()}-half{d.half}' for i, d in data_info.iterrows()]
        elif type == 'CondRun':

            # Subset of info sutructure
            data_info, C = agg_data(info,
                                    ['run', 'cond_num'],
                                    ['reg_num'],
                                    subset=(info.error == 0))
            data_info['names'] = [
                f'{d.cond_name.strip()}-run{d.run:02d}' for i, d in data_info.iterrows()]
        elif type == 'CondAll':
            data_info, C = agg_data(info,
                                    ['cond_num'],
                                    ['run', 'half', 'reg_num'],
                                    subset=(info.error == 0))
            # data_info = info_gb.agg({'n_rep':np.sum}).reset_index(drop=True)
            data_info['names'] = [
                f'{d.cond_name.strip()}' for i, d in data_info.iterrows()]

        # Prewhiten the data
        data_n = prewhiten_data(data)

        # Load the designmatrix and perform optimal contrast
        dir = self.estimates_dir.format(participant_id) + f'/{ses_id}'
        X = np.load(dir + f'/{participant_id}_{ses_id}_designmatrix.npy')
        reg_in = np.arange(C.shape[1], dtype=int)
        data_new = optimal_contrast(data_n, C, X, reg_in, baseline=None)

        return data_new, data_info


class DataSetSomatotopic(DataSetMNIVol):
    def __init__(self, dir):
        super().__init__(dir)
        self.group_space = 'tpl-MNI152NLin6Asym'
        self.sessions = ['ses-motor']
        self.default_type = 'CondHalf'
        self.cond_ind = 'reg_id'
        self.cond_name = 'cond_name'
        self.part_ind = 'half'

    def get_atlasmaps(self, atlas, sub=None, ses_id = None, smooth=None):
        """ Gets group atlasmaps.
        Assumes that all scans are in the same space (self.group_space)

        Args:
            sub (str; optional): Subject
        Returns:
            atlas_maps (list): List of atlasmaps

        """
        # if you have group xfm file, then you get it from the atlas directory
        # if you have xfm files per subject, then you can get it from the anat dir under individual subject
        atlas_maps = []
        if atlas.structure == 'cerebellum':
            deform = self.atlas_dir + \
                f'/{self.group_space}/{self.group_space}_space-SUIT_xfm.nii'
            if atlas.name[0:4] != 'SUIT':
                deform1, m = am.get_deform(self.atlas_dir, atlas.name, 'SUIT2')
                deform = [deform1, deform]
            mask = self.atlas_dir + \
                f'/{self.group_space}/{self.group_space}_desc-cereb_mask.nii'
            atlas_maps.append(am.AtlasMapDeform(atlas.world, deform, mask))
            atlas_maps[0].build(smooth=smooth)
        elif atlas.name == 'fs32k':
            for i, hem in enumerate(['L', 'R']):
                adir = self.anatomical_dir.format(sub)
                pial = adir + f'/{sub}_space-32k_hemi-{hem}_pial.surf.gii'
                white = adir + f'/{sub}_space-32k_hemi-{hem}_white.surf.gii'
                mask = self.atlas_dir + \
                    f'/{self.group_space}/{self.group_space}_mask.nii'
                atlas_maps.append(am.AtlasMapSurf(atlas.vertex[i],
                                                  white, pial, mask))
                atlas_maps[i].build()
        return atlas_maps

    def condense_data(self, data, info,
                      type='CondHalf'):
        """ Extract data in a specific atlas space
        Args:
            participant_id (str): ID of participant
            atlas_maps (list): List of atlasmaps
            ses_id (str): Name of session
            type (str): Type of extraction:
                'CondHalf': Conditions with seperate estimates for first and second half of experient (Default)
                'CondRun': Conditions with seperate estimates per run
                    Defaults to 'CondHalf'.

        Returns:
            Y (list of np.ndarray):
                A list (len = numatlas) with N x P_i numpy array of prewhitened data
            T (pd.DataFrame):
                A data frame with information about the N numbers provide
            names: Names for CIFTI-file per row

        N.B.: Because some runs are missing for session 1-3, CondRun can only be run for session 04 (which has all runs for all subjects).
        Missing runs are: S3_sess03_MOTOR6, S3_sess01_MOTOR3, S3_sess01_MOTOR4, S3_sess01_MOTOR5, S4_sess01_MOTOR6, S4_sess02_MOTOR6 & S6_sess02_MOTOR2
        """
        # Depending on the type, make a new contrast
        info['half'] = (info.run % 2) + 1
        n_cond = np.max(info.reg_id)
        if type == 'CondHalf':
            data_info, C = agg_data(info, ['half', 'reg_id'], ['run'])
            data_info['names'] = [f'{d.cond_name.strip()}-half{d.half}'
                                  for i, d in data_info.iterrows()]
        elif type == 'CondAll':
            data_info, C = agg_data(info, ['reg_id'], ['half', 'run'])
            data_info['names'] = [
                f'{d.cond_name}' for i, d in data_info.iterrows()]
        elif type == 'CondRun':
            data_info, C = agg_data(info, ['run', 'half', 'reg_id'], [])
            data_info['names'] = [f'{d.cond_name.strip()}-run{d.run}'
                                  for i, d in data_info.iterrows()]

        # Prewhiten the data
        data_n = prewhiten_data(data)

        # Combine with contrast
        for i in range(len(data_n)):
            data_n[i] = pinv(C) @ data_n[i]
        return data_n, data_info


class DataSetDmcc(DataSetMNIVol):
    def __init__(self, dir):
        super().__init__(dir)
        self.group_space = 'tpl-MNI152NLin2009cAsym'
        self.sessions = ['ses-axcpt_bas', 'ses-cuedts_bas', 'ses-stern_bas', 'ses-stroop_bas']
        self.default_type = 'CondHalf'
        self.cond_ind = 'reg_id'
        self.cond_name = 'cond_name'
        self.part_ind = 'run'

    def condense_data(self, data, info,
                      type='CondHalf'):
        """ Extract data in a specific atlas space
        Args:
            participant_id (str): ID of participant
            atlas_maps (list): List of atlasmaps
            ses_id (str): Name of session
            type (str): Type of extraction:
                'CondHalf': Conditions with seperate estimates for first and second half of experient (Default)
                'CondRun': Conditions with seperate estimates per run
                    Defaults to 'CondHalf'.

        Returns:
            Y (list of np.ndarray):
                A list (len = numatlas) with N x P_i numpy array of prewhitened data
            T (pd.DataFrame):
                A data frame with information about the N numbers provide
            names: Names for CIFTI-file per row

        N.B.: Because some runs are missing for session 1-3, CondRun can only be run for session 04 (which has all runs for all subjects).
        Missing runs are: S3_sess03_MOTOR6, S3_sess01_MOTOR3, S3_sess01_MOTOR4, S3_sess01_MOTOR5, S4_sess01_MOTOR6, S4_sess02_MOTOR6 & S6_sess02_MOTOR2
        """
        # Depending on the type, make a new contrast
        info['half'] = (info.run % 2) + 1
        n_cond = np.max(info.reg_id)
        if type == 'CondHalf':
            data_info, C = agg_data(info, ['half', 'reg_id'], ['run'])
            data_info['names'] = [f'{d.cond_name.strip()}-half{d.half}'
                                  for i, d in data_info.iterrows()]
        elif type == 'CondAll':
            data_info, C = agg_data(info, ['reg_id'], ['half', 'run'])
            data_info['names'] = [
                f'{d.cond_name}' for i, d in data_info.iterrows()]
        elif type == 'CondRun':
            data_info, C = agg_data(info, ['run', 'half', 'reg_id'], [])
            data_info['names'] = [f'{d.cond_name.strip()}-run{d.run}'
                                  for i, d in data_info.iterrows()]

        # Prewhiten the data
        data_n = prewhiten_data(data)

        # Combine with contrast
        for i in range(len(data_n)):
            data_n[i] = pinv(C) @ data_n[i]
        return data_n, data_info


class DataSetLangloc(DataSetNative):
    def __init__(self, dir):
        super().__init__(dir)
        self.sessions = ['ses-01']
        self.default_type = 'TaskHalf'
        self.cond_ind = 'task_num'
        self.cond_name = 'task_name'
        self.part_ind = 'half'

    def condense_data(self, data, info,
                      type='TaskHalf',
                      participant_id=None,
                      ses_id=None):
        """ Condense the data from the language localizer project after extraction

        Args:
            data (list of ndarray)
            info (dataframe)
            type (str): Type of extraction:
                'TaskHalf': Conditions with seperate estimates for first and second half of experient (Default)
                'TaskRun': Conditions with seperate estimates per run
                    Defaults to 'CondHalf'.
            participant_id (str): ID of participant
            ses_id (str): Name of session

        Returns:
            Y (list of np.ndarray):
                A list (len = numatlas) with N x P_i numpy array of prewhitened data
            T (pd.DataFrame):
                A data frame with information about the N numbers provide
            names: Names for CIFTI-file per row
        """

        # Depending on the type, make a new contrast
        info['half'] = 2 - (info.run < 5)
        n_cond = np.max(info.reg_id)

        if type == 'TaskHalf':
            data_info, C = agg_data(info,
                                    ['half', 'reg_id'],
                                    ['run', 'reg_num'],
                                    subset=(info.reg_id > 0))
            data_info['names'] = [
                f'{d.task_name.strip()}-half{d.half}' for i, d in data_info.iterrows()]
            # Baseline substraction
            B = matrix.indicator(data_info.half, positive=True)

        elif type == 'TaskRun':

            data_info, C = agg_data(info,
                                    ['run', 'reg_id'],
                                    ['reg_num'],
                                    subset=(info.reg_id > 0))
            data_info['names'] = [
                f'{d.task_name.strip()}-run{d.run}' for i, d in data_info.iterrows()]
            # Baseline substraction
            B = matrix.indicator(data_info.half, positive=True)

        elif type == 'TaskAll':
            data_info, C = agg_data(info,
                                    ['reg_id'],
                                    ['run', 'half', 'reg_num'],
                                    subset=(info.reg_id > 0))
            data_info['names'] = [
                f'{d.task_name.strip()}' for i, d in data_info.iterrows()]
            # Baseline substraction
            B = matrix.indicator(data_info.half, positive=True)

        # Prewhiten the data
        data_n = prewhiten_data(data)

        dir = self.estimates_dir.format(participant_id) + f'/{ses_id}'

        # Load the designmatrix and perform optimal contrast
        X = np.load(dir + f'/{participant_id}_{ses_id}_designmatrix.npy')
        reg_in = np.arange(C.shape[1], dtype=int)
        CI = matrix.indicator(info.run * info.inst, positive=True)
        C = np.c_[C, CI]

        data_new = optimal_contrast(data_n, C, X, reg_in)

        return data_new, data_info<|MERGE_RESOLUTION|>--- conflicted
+++ resolved
@@ -414,11 +414,6 @@
             * either a list of numpy ndarrays [sub-01: (n_partitions_01 x n_conditions x n_voxels), sub-02: (n_partitions_02 x n_conditions x n_voxels), ...]
             * or an ndarray of shape n_subjects x n_partitions x n_conditions x n_voxels, i.e., S x R x N x P
         criterion (str):
-<<<<<<< HEAD
-            * 'voxel_wise':     partition variance components for each voxel separately -> returns as many rows as voxels
-            * 'condition_wise': partition variance components for each condition separately -> returns as many rows as conditions
-=======
->>>>>>> caa6434d
             * 'global':         partition variance components for the whole pattern (N x P) -> returns a single row
             * 'voxel_wise':     partition variance components for each voxel separately -> returns as many rows as voxels
             * 'voxel_wise':     partition variance components for each voxel separately -> returns as many rows as voxels
@@ -812,55 +807,6 @@
 
         return fnames, T
 
-<<<<<<< HEAD
-=======
-    def get_indiv_atlasmaps(self, atlas, sub, ses_id, smooth=None):
-        """Get Atlasmap for the transform of an individual subject to the space in which the atlas is defined.
-
-        Args:
-            atlas (Atlas): Atlas object
-            sub (int): Subject number
-            ses_id (str):
-                Session for dataset for datasets, for which not all sessions are aligned to the same space
-            smooth (float): Smoothing kernel width. Defaults to None = nearest neighbor.
-
-        Returns:
-            _type_: _description_
-        """
-        atlas_maps = []
-        if atlas.structure == 'cerebellum':
-            deform = self.suit_dir.format(sub) + f'/{sub}_space-SUIT_xfm.nii'
-            if atlas.name[0:4] != 'SUIT':
-                deform1, m = am.get_deform(
-                    target = atlas.name, source='SUIT2', atlas_dir = self.atlas_dir)
-                deform = [deform1, deform]
-            mask = self.suit_dir.format(sub) + f'/{sub}_desc-cereb_mask.nii'
-            atlas_maps.append(am.AtlasMapDeform(atlas.world, deform, mask))
-            atlas_maps[0].build(smooth=smooth)
-        elif atlas.name == 'fs32k':
-            for i, hem in enumerate(['L', 'R']):
-                adir = self.anatomical_dir.format(sub)
-                edir = self.estimates_dir.format(sub)
-                pial = adir + f'/{sub}_space-32k_hemi-{hem}_pial.surf.gii'
-                white = adir + f'/{sub}_space-32k_hemi-{hem}_white.surf.gii'
-                mask = edir + f'/{ses_id}/{sub}_{ses_id}_mask.nii'
-                atlas_maps.append(am.AtlasMapSurf(atlas.vertex[i],
-                                                  white, pial, mask))
-                atlas_maps[i].build()
-
-        elif atlas.name == 'fs32k_Asym':
-            for i, hem in enumerate(['L', 'R']):
-                adir = self.anatomical_dir.format(sub)
-                edir = self.estimates_dir.format(sub)
-                pial = adir + f'/{sub}_space-32k_hemi-{hem}_pial.surf.gii'
-                white = adir + f'/{sub}_space-32k_hemi-{hem}_white.surf.gii'
-                mask = edir + f'/{ses_id}/{sub}_{ses_id}_mask.nii'
-                atlas_maps.append(am.AtlasMapSurf(atlas.vertex_mask[i],
-                                                  white, pial, mask))
-                atlas_maps[i].build()
-        return atlas_maps
-
->>>>>>> caa6434d
     def extract_all(self,
                     ses_id='ses-s1',
                     type='CondHalf',
@@ -1043,47 +989,9 @@
 
         # Depending on the type, make a new contrast
         info['half'] = 2 - (info.run < 9)
-<<<<<<< HEAD
-        n_cond = np.max(info.cond_num)
-        if type == 'CondHalf':
-            data_info, C = agg_data(info,
-                                    ['half', 'cond_num'],
-                                    ['run', 'reg_num'],
-                                    subset=(info.instruction == 0))
-            data_info['names'] = [
-                f'{d.cond_name.strip()}-half{d.half}' for i, d in data_info.iterrows()]
-            # Baseline substraction
-            B = matrix.indicator(data_info.half, positive=True)
-
-        elif type == 'CondRun':
-            data_info, C = agg_data(info,
-                                    ['run', 'cond_num'],
-                                    [],
-                                    subset=(info.instruction == 0))
-            data_info['names'] = [
-                f'{d.cond_name}-run{d.run:02d}' for i, d in data_info.iterrows()]
-
-            # Baseline substraction
-            B = matrix.indicator(data_info.run, positive=True)
-        elif type == 'CondAll':
-
-            data_info, C = agg_data(info,
-                                    ['cond_num'],
-                                    ['run', 'half', 'reg_num'],
-                                    subset=(info.instruction == 0))
-            data_info['names'] = [
-                f'{d.cond_name}' for i, d in data_info.iterrows()]
-
-            # Baseline substraction
-            B = np.ones((data_info.shape[0],)).reshape(-1, 1)
-
-        # Prewhiten the data
-        data_n = prewhiten_data(data)
-=======
         if type == 'Tseries':
             info['names'] = info['timepoint']
             data_new, data_info = data, info
->>>>>>> caa6434d
 
         else:
             if type == 'CondHalf':
@@ -1172,7 +1080,6 @@
             info['names'] = info['timepoint']
         return data, info
 
-<<<<<<< HEAD
     def regress_networks(self, X, Y):
         """Regresses a spatial map (X) into data (Y).
         Returns the network timecourses.
@@ -1262,8 +1169,6 @@
             coefs.append(coef)
 
         return np.vstack(coefs)
-=======
->>>>>>> caa6434d
 
 
 class DataSetPontine(DataSetNative):
