#!/usr/bin/env python3
# -*- coding: utf-8 -*-
"""
Data fusion project dataset module

The class for converting and mapping raw data from multi-dataset
to a standard data structure that can be used in Diedrichsen lab

"""
from pathlib import Path
import numpy as np
import pandas as pd
import os
import os.path as op
import sys

import Functional_Fusion.util as util
import Functional_Fusion.matrix as matrix
import Functional_Fusion.atlas_map as am
import scipy.linalg as sl
import nibabel as nb
import nitools as nt
from numpy import eye, zeros, ones, empty, nansum, sqrt
from numpy.linalg import pinv, solve
import warnings
import SUITPy as suit
import matplotlib.pyplot as plt


def get_dataset_class(base_dir, dataset):
    """ Returns the dataset object without loading the data

    Args:
        base_dir (str): Functional Fusion base directory
        dataset (str): _description_

    Returns:
        my_dataset (Dataset): Dataset object
    """
    T = pd.read_csv(base_dir + '/dataset_description.tsv', sep='\t')
    T.name = [n.casefold() for n in T.name]
    i = np.where(dataset.casefold() == T.name)[0]
    if len(i) == 0:
        raise (NameError(f'Unknown dataset: {dataset}'))
    dsclass = getattr(sys.modules[__name__], T.class_name[int(i)])
    dir_name = base_dir + '/' + T.dir_name[int(i)]
    my_dataset = dsclass(dir_name)
    return my_dataset


def get_dataset(base_dir, dataset, atlas='SUIT3', sess='all', subj=None,
                type=None, smooth=None, info_only=False):
    """get_dataset tensor and data set object

    Args:
        base_dir (str): Basis directory for the Functional Fusion datastructure
        dataset (str): Data set indicator
        atlas (str): Atlas indicator. Defaults to 'SUIT3'.
        sess (str or list): Sessions. Defaults to 'all'.
        subj (ndarray, str, or list):  Subject numbers /names to get [None = all]
        type (str): 'CondHalf','CondRun', etc....
    Returns:
        data (nd.array):nsubj x ncond x nvox data tensor
        info (pd.DataFrame): Dataframe with info about the data
        my_dataset (DataSet): Dataset object
    """

    my_dataset = get_dataset_class(base_dir, dataset)

    # Get defaults sessions from dataset itself
    if sess == 'all':
        sess = my_dataset.sessions
    elif not isinstance(sess, (list, np.ndarray)):
        sess = [sess]
    # Empty default type (Future change: define per file?)
    if type is None:
        type = my_dataset.default_type

    # Load all data and concatenate
    # across sessions
    info_l = []
    data_l = []
    for s in sess:
        dat, inf = my_dataset.get_data(atlas, s, type, subj, smooth=smooth)
        data_l.append(dat)
        inf['sess'] = [s] * inf.shape[0]
        info_l.append(inf)

    info = pd.concat(info_l, ignore_index=True, sort=False)
    data = np.concatenate(data_l, axis=1)
    return data, info, my_dataset


def build_dataset_from_fusionProject(dataset, atlas, base_dir, sess='all',
                                     cond_ind='cond_num_uni', type='CondHalf',
                                     part_ind='half', subj=None, join_sess=False,
                                     join_sess_part=False, smooth=None):
    """ Builds dataset, cond_vec, part_vec, subj_ind from the given
        dataset in Functional fusion project

    Args:
        dataset (str): Names of the dataset to build
        atlas (object): Atlas indicator
        sess (list): list of 'all' or list of sessions
        design_ind (list, optional): _description_. Defaults to None.
        part_ind (list, optional): _description_. Defaults to None.
        subj (list, optional): _description_. Defaults to None.
        join_sess (bool, optional): Model the sessions with a single model.
            Defaults to True.
    Returns:
        data, cond_vec, part_vec, subj_ind
    """
    sub = 0
    data, cond_vec, part_vec, subj_ind = [],[],[],[]
    # Run over datasets get data + design
    dat, info, tds = get_dataset(base_dir, dataset, atlas=atlas.name,
                                 sess=sess, type=type, smooth=smooth)

    # Sub-index the subjects: (REMOVE AND PASS TO GET_DATA)
    if subj is not None:
        dat = dat[subj, :, :]
    n_subj = dat.shape[0]
    # Find correct indices
    if cond_ind is None:
        cond_ind = tds.cond_ind
    if part_ind is None:
        part_ind = tds.part_ind

    # Make different sessions either the same or different
    if join_sess:
        data.append(dat)
        cond_vec.append(info[cond_ind].values.reshape(-1, ))

        # Check if we want to set no partition after join sessions
        if join_sess_part:
            part_vec.append(np.ones(info[part_ind].shape))
        else:
            part_vec.append(info[part_ind].values.reshape(-1, ))
        subj_ind.append(np.arange(sub, sub + n_subj))
    else:
        if sess == 'all':
            sessions = tds.sessions
        else:
            sessions = sess
        # Now build and split across the correct sessions:
        for s in sessions:
            indx = info.sess == s
            data.append(dat[:, indx, :])
            cond_vec.append(info[cond_ind].values[indx].reshape(-1, ))
            part_vec.append(info[part_ind].values[indx].reshape(-1, ))
            subj_ind.append(np.arange(sub, sub + n_subj))

    return data, cond_vec, part_vec, subj_ind


def prewhiten_data(data):
    """ prewhitens a list of data matrices.
    It assumes that the last row of each data matrix is the ResMS-value
    Returns a list of data matrices that is one shorter

    Args:
        data (list of ndarrays): List of data arrays
    """
    # Get the resms and prewhiten the data
    data_n = []
    for i in range(len(data)):
        # Prewhiten the data univariately
        resms = data[i][-1, :]
        data_n.append(data[i][0:-1, :])
        resms[resms <= 0] = np.nan
        data_n[i] = data_n[i] / np.sqrt(resms)
    return data_n


def agg_data(info, by, over, subset=None):
    """ Aggregates data over rows (condition) safely by sorting them by the fields in "by"
    while integrating out "over".
    Adds a n_rep field to count how many instances are of each
    Returns condensed data frame + Contrast matrix.

    Args:
        info (DataFrame): Original DataFrame
        by (list): Fields that define the index of the new data
        over (list): Fields to ignore / integrate over. All other fields
            will be pulled through.
        subset (bool array): If given, ignores certain rows from the
            original data frame
    Return
        data_info (DataFrame): Reduced data frame
        C (ndarray): Contrast matrix defining the mapping from full to reduced
    """
    # Subset original data frame as needed
    info_n = info.copy()
    if subset is None:
        indx = np.arange(info.shape[0])
    else:
        indx = np.nonzero(subset.values)[0]
        info_n = info_n[subset]

    # Generate n_rep field if not present
    if 'n_rep' not in info.columns:
        info_n['n_rep'] = np.ones((info_n.shape[0],))

    # Other contains the fields to remain constant
    other = list(info.columns.values)
    for ov in over + by:
        other.remove(ov)

    # Define operations on data
    operations = {'n_rep': np.sum}
    for o in other:
        operations[o] = max

    # Group the new data frame
    info_gb = info_n.groupby(by)
    data_info = info_gb.agg(operations).reset_index()

    # Build contrast matrix for averaging
    C = np.zeros((info.shape[0], data_info.shape[0]))
    for i, (k, v) in enumerate(info_gb.indices.items()):
        C[indx[v], i] = 1
    return data_info, C


def agg_parcels(data, label_vec, fcn=np.nanmean):
    """ Aggregates data over colums to condense to parcels

    Args:
        data (ndarray): Either 2d or 3d data structure
        labels (ndarray): 1d-array that gives the labels
        fcn (function): Function to use to aggregate over these
    Returns:
        aggdata (ndarray): Aggregated either 2d or 3d data structure
        labels (ndarray): Region number corresponding to each "column"
    """
    # Subset original data frame as needed
    labels = np.unique(label_vec[label_vec > 0])
    n_parcels = len(labels)
    psize = np.array(data.shape)
    psize[-1] = n_parcels
    parcel_data = np.zeros(psize)
    for i, l in enumerate(labels):
        parcel_data[..., i] = fcn(
            data[..., label_vec == l], axis=len(psize) - 1)
    return parcel_data, labels


def optimal_contrast(data, C, X, reg_in=None, baseline=None):
    """Recombines betas from a GLM into an optimal new contrast, taking into account a design matrix

    Args:
        data (list of ndarrays): List of N x P_i arrays of data
        C (ndarray): N x Q array indicating contrasts
        X (ndarray): Optimal design matrix - Defaults to None.
        reg_in (ndarray): Contrast of interest: Logical vector indicating
            which rows of C we will put in the matrix
        baseline (ndarray): Fixed effects contrast removed after estimation
    """
    # Check the sizes
    N, Q = C.shape
    T, Np = X.shape
    # infer number of regressors of no interest that are not in the data structure
    num_nointerest = Np - N
    # Add to the contrast matrix
    Cn = sl.block_diag(C, np.eye(num_nointerest))
    # Make new design matrix
    Xn = X @ Cn
    # Loop over the data:
    data_new = []
    for i in range(len(data)):
        # Append the regressors of no interest regressors
        dat = np.concatenate([data[i],
                              np.zeros((num_nointerest, data[i].shape[1]))])
        # Do the averaging / reweighting:
        d = solve(Xn.T @ Xn, Xn.T @ X @ dat)
        # Subset to the contrast of interest
        if reg_in is not None:
            d = d[reg_in, :]
        # Now subtract baseline
        if baseline is not None:
            Q = d.shape[0]
            R = eye(Q) - baseline @ pinv(baseline)
            d = R @ d
        # Put the data in a list:
        data_new.append(d)
    return data_new


def reliability_within_subj(X, part_vec, cond_vec,
                            voxel_wise=False,
                            subtract_mean=True):
    """ Calculates the within-subject reliability of a data set
    Data (X) is grouped by condition vector, and the
    partition vector indicates the independent measurements

    Args:
        X (ndarray): num_subj x num_trials x num_voxel tensor of data
        part_vec (ndarray): num_trials partition vector
        cond_vec (ndarray): num_trials condition vector
        voxel_wise (bool): Return the results as map or overall?
        subtract_mean (bool): Remove the mean per voxel before correlation calc?
    Returns:
        r (ndarray)L: num_subj x num_partition matrix of correlations
    """
    partitions = np.unique(part_vec)
    n_part = partitions.shape[0]
    n_subj = X.shape[0]
    if voxel_wise:
        r = np.zeros((n_subj, n_part, X.shape[2]))
    else:
        r = np.zeros((n_subj, n_part))
    Z = matrix.indicator(cond_vec)
    for s in np.arange(n_subj):
        for pn, part in enumerate(partitions):
            i1 = part_vec == part
            i2 = part_vec != part
            X1 = util.nan_linear_model(Z[i1, :], X[s, i1, :])
            X2 = util.nan_linear_model(Z[i2, :], X[s, i2, :])
            # Check if this partition contains nan row
            if subtract_mean:
                X1 -= np.nanmean(X1, axis=0)
                X2 -= np.nanmean(X2, axis=0)
            if voxel_wise:
                r[s, pn, :] = nansum(X1 * X2, axis=0) / \
                    sqrt(nansum(X1 * X1, axis=0)
                         * nansum(X2 * X2, axis=0))
            else:
                r[s, pn] = nansum(X1 * X2) / \
                    sqrt(nansum(X1 * X1) * nansum(X2 * X2))
    return r


def reliability_between_subj(X, cond_vec=None,
                             voxel_wise=False,
                             subtract_mean=True):
    """ Calculates the correlation of the responses of each of the subjects with the mean of the other subjects.
    If cond_vec is given, the data is averaged across multiple measurem
    first.

    Args:
        X (ndarray): num_subj x num_trials x num_voxel tensor of data
        part_vec (ndarray): num_trials partition vector
        voxel_wise (bool): Return the results as map or overall?
        subtract_mean (bool): Remove the mean per voxel before correlation calc?

    Returns:
        r (ndarray): num_subj vector of correlations
    """
    n_subj = X.shape[0]
    n_trials = X.shape[1]
    if cond_vec is not None:
        Z = matrix.indicator(cond_vec)
    else:
        Z = eye(n_trials)
    subj_vec = np.arange(n_subj)
    if voxel_wise:
        r = np.zeros((n_subj, X.shape[2]))
    else:
        r = np.zeros((n_subj,))
    for s, i in enumerate(subj_vec):
        X1 = util.nan_linear_model(Z, X[s, :, :])
        i2 = subj_vec != s
        X2 = util.nan_linear_model(Z, np.nanmean(X[i2, :, :], axis=0))
        if subtract_mean:
            X1 -= np.nanmean(X1, axis=0)
            X2 -= np.nanmean(X2, axis=0)
        if voxel_wise:
            r[i, :] = nansum(X1 * X2, axis=0) / \
                sqrt(nansum(X1 * X1, axis=0)
                     * nansum(X2 * X2, axis=0))
        else:
            r[i] = nansum(X1 * X2) / sqrt(nansum(X1 * X1) * nansum(X2 * X2))
    return r

def reliability_maps(base_dir, dataset_name, atlas='MNISymC3', type='CondHalf',
                     subtract_mean=True, voxel_wise=True, subject_wise=False):
    """    Calculates the average within subject reliability maps across sessions for a single dataset

    Args:
        base_dir (str / path): Base directory
        dataset_name (str): Name of data set
        atlas (str): _description_. Defaults to 'MNISymC3'.
        subtract_mean (bool): Remove the mean per voxel before correlation calc?

    Returns:
        _type_: _description_
    """
    data, info, dataset = get_dataset(base_dir, dataset_name, atlas=atlas, type = type)
    n_sess = len(dataset.sessions)
    n_vox = data.shape[2]
    Rel = np.zeros((n_sess, n_vox))
    if subject_wise:
        Rel = np.zeros((n_sess, data.shape[0], n_vox))
    for i, s in enumerate(dataset.sessions):
        indx = info.sess == s
        r = reliability_within_subj(data[:, indx, :],
                                    part_vec=info[dataset.part_ind][indx],
                                    cond_vec=info[dataset.cond_ind][indx],
                                    voxel_wise=voxel_wise,
                                    subtract_mean=subtract_mean)
        if subject_wise:
            Rel[i, :, :] = np.nanmean(r, axis=1)
        else:
            Rel[i, :] = np.nanmean(np.nanmean(r, axis=0), axis=0)
    return Rel, dataset.sessions

def decompose_pattern_into_group_indiv_noise(data, criterion='global'):
    """
    this function decompose a collection of (across subjects and partitions) activity patterns (N condition x P voxels)
    into group, individual and noise components, returns the variance estimates of each component.

    Args:
        data (list,ndarray):
            * either a list of numpy ndarrays [sub-01: (n_partitions_01 x n_conditions x n_voxels), sub-02: (n_partitions_02 x n_conditions x n_voxels), ...]
            * or an ndarray of shape n_subjects x n_partitions x n_conditions x n_voxels, i.e., S x R x N x P
        criterion (str):
            * 'global':         partition variance components for the whole pattern (N x P) -> returns a single row
            * 'voxel_wise':     partition variance components for each voxel separately -> returns as many rows as voxels
            * 'voxel_wise':     partition variance components for each voxel separately -> returns as many rows as voxels
            * 'subject_wise':   partition variance components for the whole pattern (NxP) -> but return split by Subjects
    Returns:
        variances: (K x 3 ndarray): v_g, v_s, v_e (variance for group, subject, and noise), where K is the number of voxels, conditions, subjects, or 1
    """

    if isinstance(data, list):
        n_subjects = len(data)
        n_conditions = data[0].shape[1]
        n_voxels = data[0].shape[2]
        n_partitions_each_subject = [x.shape[0] for x in data]
        n_partitions = np.max(n_partitions_each_subject)

        # X = np.full((n_subjects, n_partitions, n_conditions, n_voxels), np.nan)
        X = np.full((n_subjects, n_partitions, n_conditions, n_voxels), 0)

        for subjI in np.arange(n_subjects):
            X[subjI, 0:n_partitions_each_subject[subjI]] = data[subjI]

    else:
        [n_subjects, n_partitions, n_conditions, n_voxels] = data.shape
        X = data

    # rearrange the data to be in the form of (n_split, n_subjects,n_partitions, n_features)
    if criterion == 'voxel_wise':
        Y = X.transpose([3, 0, 1, 2])
    elif criterion == 'condition_wise':
        Y = X.transpose([2, 0, 1, 3])
    elif criterion in ['global','subject_wise']:
        Y = X.reshape((1, n_subjects, n_partitions, n_conditions * n_voxels))
    else:
        Y = np.empty(1)
        print('invalid criterion')
    [n_split, _, _, n_features] = Y.shape

    # reshape the data to be in the form of (n_split, n_subjects*n_partitions, n_features)
    Y = Y.reshape((n_split, n_subjects * n_partitions, n_features))
    subj_vec = np.kron(np.arange(n_subjects), np.ones(n_partitions))
    part_vec = np.kron(np.ones(n_subjects), np.arange(n_partitions))
    N = n_subjects * n_partitions
    same_subj = np.equal(subj_vec.reshape(N,1),subj_vec.reshape(1,N))
    same_part = np.equal(part_vec.reshape(N,1),part_vec.reshape(1,N))

    # This computes the sums of squares-matrix for each split separately (broadcasting)
    YY = np.matmul(Y,Y.transpose((0,2,1)))

    # Find cross-products of same subject and same partition
    if criterion == 'subject_wise':
        SS_1 = np.zeros((n_subjects,))
        SS_2 = np.zeros((n_subjects,))
        SS_3 = np.zeros((n_subjects,))
        for s in np.arange(n_subjects):
            # Get the rows pertaining to the subject
            YYs = YY[:,subj_vec==s,:]
            same_subj_s = same_subj[subj_vec==s,:]
            same_part_s = same_part[subj_vec==s,:]
            SS_1[s] = np.nanmean(YYs[:,~same_subj_s],axis=1)
            SS_2[s] = np.nanmean(YYs[:,same_subj_s & ~same_part_s],axis=1)
            SS_3[s] = np.nanmean(YYs[:,same_subj_s & same_part_s],axis=1)
    else:
        SS_1 = np.nanmean(YY[:,~same_subj],axis=1)
        SS_2 = np.nanmean(YY[:,same_subj & ~same_part],axis=1)
        SS_3 = np.nanmean(YY[:,same_subj & same_part],axis=1)

    # Compute the variances from the sums of squares
    v_e = (SS_3 - SS_2) / n_features
    v_s = (SS_2 - SS_1) / n_features
    v_g = SS_1 / n_features
    variances = np.c_[v_g, v_s, v_e]

    return variances


def flat2ndarray(flat_data, part_vec, cond_vec):
    """
    convert flat data (n_subjects x n_trials x n_voxels) into a 4d ndarray (n_subjects x n_partitions x n_conditions x n_voxels)

    Args:
        flat_data (nd-array): n_subjects x n_obs x n_voxels array
        part_vec: (nd-array): n_obs -vector for partition index
        cond_vec: (nd-array): n_obs -vector for condition index

    Returns:
        data: (nd-array): n_subjects x n_partitions x n_conditions x n_voxels
    """

    [n_subjects, n_obs, n_voxels] = flat_data.shape

    unique_partitions = np.unique(part_vec)
    n_partitions = unique_partitions.size

    unique_conditions = np.unique(cond_vec)
    n_conditions = unique_conditions.size

    data = np.zeros((n_subjects, n_partitions, n_conditions, n_voxels))

    for partI in np.arange(n_partitions):
        for condI in np.arange(n_conditions):
            trial_inds = np.where(cond_vec == unique_conditions[condI] and part_vec == unique_partitions[partI])
            data[:, partI, condI, :] = np.mean(flat_data[:, trial_inds, :], axis=1)

class DataSet:
    def __init__(self, base_dir):
        """DataSet class:
        Implements the interface for each of the data set
        Note that the actual preprocessing and glm estimate
        do not have to be performed with functionality provided by
        this class. The class is just a instrument to present the user with
        a uniform interface of how to get subject info

        Args:
            basedir (str): basis directory
        """
        self.base_dir = base_dir
        self.surface_dir = base_dir + '/derivatives/{0}/anat'
        self.anatomical_dir = base_dir + '/derivatives/{0}/anat'
        self.estimates_dir = base_dir + '/derivatives/{0}/estimates'
        self.func_dir = base_dir + '/derivatives/{0}/func'
        self.suit_dir = base_dir + '/derivatives/{0}/suit'
        self.data_dir = base_dir + '/derivatives/{0}/data'
        # assume that the common atlas directory is on the level before
        self.atlas_dir = os.path.join(os.path.dirname(base_dir), 'Atlases')
        # Some information that a standard data set should have
        self.sessions = [None]
        self.default_type = None
        self.cond_ind = None  # Condition Indicator (field in tsv file )
        self.part_ind = None  # Partition Indicator (field in tsv file )
        self.cond_name = None  # Condition Names (field in tsv file )

    def get_participants(self):
        """ returns a data frame with all participants
        available in the study. The fields in the data frame correspond to the
        standard columns in participant.tsv.
        https://bids-specification.readthedocs.io/en/stable/03-modality-agnostic-files.html

        Returns:
            Pinfo (pandas data frame): participant information in standard bids format
        """
        self.part_info = pd.read_csv(
            self.base_dir + '/participants.tsv', delimiter='\t')
        return self.part_info

    def get_data_fnames(self, participant_id, session_id=None, type='Cond'):
        """ Gets all raw data files
        Args:
            participant_id (str): Subject
            session_id (str): Session ID. Defaults to None.
            type (str): Type of data. Defaults to 'Cond' for task-based data. For rest data use 'Tseries'.
        Returns:
            fnames (list): List of fnames, last one is the resMS image
            T (pd.DataFrame): Info structure for regressors (reginfo)
        """
        dirw = self.estimates_dir.format(participant_id) + f'/{session_id}'
        T = pd.read_csv(
            dirw + f'/{participant_id}_{session_id}_reginfo.tsv', sep='\t')
        if type[:4] == 'Cond' or type[:4] == 'Task':
            fnames = [f'{dirw}/{participant_id}_{session_id}_run-{t.run:02}_reg-{t.reg_id:02}_beta.nii' for i, t in T.iterrows()]
            fnames.append(f'{dirw}/{participant_id}_{session_id}_resms.nii')
        elif type == 'Tseries':
            fnames = [f'{dirw}/{participant_id}_{session_id}_run-{r:02}.nii' for r in T.run.unique().tolist()]
        return fnames, T

    def get_info(self, ses_id='ses-s1', type=None, subj=None, fields=None):
        """Loads all the CIFTI files in the data directory of a certain space / type and returns they content as a Numpy array

        Args:
            space (str): Atlas space (Defaults to 'SUIT3').
            ses_id (str): Session ID (Defaults to 'ses-s1').
            type (str): Type of data (Defaults to 'CondHalf').
            subj (ndarray): Subject numbers to get - by default all
            fields (list): Column names of info stucture that are returned
                these are also be tested to be equivalent across subjects
        Returns:
            Data (ndarray): (n_subj, n_contrast, n_voxel) array of data
            info (DataFramw): Data frame with common descriptor
        """
        T = self.get_participants()

        # only get data from subjects that have rest, if specified in dataset description
        if type == 'Tseries' and 'ses-rest' in T.columns:
                subj = T[T['ses-rest'] == 1].participant_id.tolist()

        # Deal with subset of subject option
        if subj is None:
<<<<<<< HEAD
            print(f"subj is None")
            # subj = np.arange(T.shape[0])
            subj = T.participant_id
        elif isinstance(subj, str):
            subj = [subj]
=======
            subj = np.arange(T.shape[0])
        else:
            subj = [T.participant_id.tolist().index(i) for i in subj]
>>>>>>> 414e3b69

        if type is None:
            type = self.default_type

        max = 0
        # Loop over the different subjects to find the most complete info
<<<<<<< HEAD
        for i, s in enumerate(subj):
=======
        for s in T.participant_id.iloc[subj]:
>>>>>>> 414e3b69
            # Get an check the information
            info_raw = pd.read_csv(self.data_dir.format(s)
                                   + f'/{s}_{ses_id}_info-{type}.tsv', sep='\t')
            # Reduce tsv file when fields are given
            if fields is not None:
                info = info_raw[fields]
            else:
                info = info_raw
            # Reduce tsv file to the subset of subjects
            info_raw = info_raw.iloc[subj, :]

            # Keep the most complete info
            if info.shape[0] > max:
                info_com = info
                max = info.shape[0]
        return info_com

    def get_atlasmaps(self, atlas, sub, ses_id, smooth=None):
        """This function generates atlas map for the data of a specific subject into a specific atlas space. The general DataSet.get_atlasmaps defines atlas maps for
        SUIT: Using individual normalization from source space. MNI152NLin2009cSymC & MNI152NLin6AsymC: Via indivual SUIT normalization and the to MNI over group deformation, fs32k: Via individual pial and white surfaces (need to be in source space)
        Other dataset classes will overwrite and extend this function.

        Args:
            atlas (FunctionFusion.Atlas):
                Functional Fusion atlas object
            sub (str):
                Subject_id for the individual subject
            ses_id (str):
                Session_id for the individual subject if atlasmap is session dependent. (defaults to none)
            smooth (float):
                Width of smoothing kernel for extraction. Defaults to None.
        Returns:
            AtlasMap:
                Built AtlasMap object
        """
        atlas_maps = []
        if atlas.space == 'SUIT':
            deform = self.suit_dir.format(sub) + f'/{sub}_space-SUIT_xfm.nii'
            mask = self.suit_dir.format(sub) + f'/{sub}_desc-cereb_mask.nii'
            atlas_maps.append(am.AtlasMapDeform(atlas.world, deform, mask))
            atlas_maps[0].build(smooth=smooth)
        elif atlas.space in ['MNI152NLin2009cSymC','MNI152NLin6AsymC']:
            # This is nornmalization over SUIT->MNI (cerebellum only)
            deform1, m = am.get_deform(self.atlas_dir, atlas.name, source='SUIT2')
            deform2 = self.suit_dir.format(sub) + f'/{sub}_space-SUIT_xfm.nii'
            deform = [deform1, deform2]
            mask = self.suit_dir.format(sub) + f'/{sub}_desc-cereb_mask.nii'
            atlas_maps.append(am.AtlasMapDeform(atlas.world, deform, mask))
            atlas_maps[0].build(smooth=smooth)
        elif atlas.space == 'fs32k':
            adir = self.anatomical_dir.format(sub)
            edir = self.estimates_dir.format(sub)
            for i, struc in enumerate(atlas.structure):
                if struc=='cortex_left':
                    hem = 'L'
                elif struc=='cortex_right':
                    hem = 'R'
                else:
                    raise ValueError('Structure for fs32k needs to be cortex_left or cortex_right.')
                pial = adir + f'/{sub}_space-32k_hemi-{hem}_pial.surf.gii'
                white = adir + f'/{sub}_space-32k_hemi-{hem}_white.surf.gii'
                mask = edir + f'/{ses_id}/{sub}_{ses_id}_mask.nii'
                atlas_maps.append(am.AtlasMapSurf(atlas.vertex[i],
                                                  white, pial, mask))
                atlas_maps[i].build()
        else:
            raise ValueError(f'Atlas space {atlas.space} not supported for extraction')
        return atlas_maps

    def extract_all(self,
                    ses_id='ses-s1',
                    type='CondHalf',
                    atlas='SUIT3',
                    smooth=2.0,
                    subj='all'):
        """Extracts data in Volumetric space from a dataset in which the data is stored in Native space. Saves the results as CIFTI files in the data directory.

        Args:
            ses_id (str): 
                Session. Defaults to 'ses-s1'.
            type (str): 
                Type for condense_data. Defaults to 'CondHalf'.
            atlas (str): 
                Short atlas string. Defaults to 'SUIT3'.
            smooth (float): 
                Smoothing kernel. Defaults to 2.0.
            subj (list / str): 
                List of Subject numbers to get use. Default = 'all'
        """
        myatlas, _ = am.get_atlas(atlas)
        # create and calculate the atlas map for each participant
        T = self.get_participants()
        if subj != 'all':
            T = T.iloc[subj]
        for s in T.participant_id:
            print(f'Atlasmap {s}')
            atlas_maps = self.get_atlasmaps(myatlas, s, ses_id,
                                                  smooth=smooth)
            print(f'Extract {s}')
            fnames, info = self.get_data_fnames(s, ses_id, type=type)
            data = am.get_data_nifti(fnames, atlas_maps)
            data, info = self.condense_data(data, info, type,
                                            participant_id=s, ses_id=ses_id)
            # Write out data as CIFTI file
            C = myatlas.data_to_cifti(data, info.names)
            dest_dir = self.data_dir.format(s)
            Path(dest_dir).mkdir(parents=True, exist_ok=True)
            nb.save(C, dest_dir +
                    f'/{s}_space-{atlas}_{ses_id}_{type}.dscalar.nii')
            info.to_csv(
                dest_dir + f'/{s}_{ses_id}_info-{type}.tsv', sep='\t', index=False)


    def get_data(self, space='SUIT3', ses_id='ses-s1', type=None,
                 subj=None, fields=None, smooth=None, verbose=False):
        """Loads all the CIFTI files in the data directory of a certain space / type and returns they content as a Numpy array

        Args:
            space (str): Atlas space (Defaults to 'SUIT3').
            ses_id (str): Session ID (Defaults to 'ses-s1').
            type (str): Type of data (Defaults to 'CondHalf').
            subj (ndarray, str, or list):  Subject numbers /names to get [None = all]
            fields (list): Column names of info stucture that are returned
                these are also be tested to be equivalent across subjects
        Returns:
            Data (ndarray): (n_subj, n_contrast, n_voxel) array of data
            info (DataFramw): Data frame with common descriptor
        """
        T = self.get_participants()
        # Assemble the data
        Data = None
        # Deal with subset of subject option
        if subj is None:
            subj = T.participant_id
            # only get data from subjects that have rest, if specified in dataset description
            if type == 'Tseries' and 'ses-rest' in T.columns:
                subj = T[T['ses-rest'] == 1].participant_id.tolist()
        elif isinstance(subj, str):
            subj = [subj]
        elif isinstance(subj, (int,np.integer)):
            subj = [T.participant_id.iloc[subj]]
        elif isinstance(subj, (list, np.ndarray)):
            if isinstance(subj[0], (int,np.integer)):
                subj = T.participant_id.iloc[subj]
            elif isinstance(subj[0], str):
                subj = subj
            else:
                raise (NameError('subj must be a list of strings or integers'))
        else:
            raise (NameError('subj must be a str, int, list or ndarray'))
        if type is None:
            type = self.default_type

        info_com = self.get_info(
            subj=subj, ses_id=ses_id, type=type, fields=fields)

        # Loop again to assemble the data
        Data_list = []
        for i, s in enumerate(subj):
            # If you add verbose printout, make it so
            # that by default it is suppressed by a verbose=False option
            if verbose:
                print(f'- Getting data for {s} in {space}')
            # Load the data
            if smooth is not None:
                C = nb.load(self.data_dir.format(s, smooth)
                            + f'/{s}_space-{space}_{ses_id}_{type}_desc-sm{int(smooth)}.dscalar.nii')
            else:
                C = nb.load(self.data_dir.format(s)
                            + f'/{s}_space-{space}_{ses_id}_{type}.dscalar.nii')
            this_data = C.get_fdata()

            # Check if this subject data in incomplete
            if this_data.shape[0] != info_com.shape[0]:
                this_info = pd.read_csv(self.data_dir.format(s)
                                        + f'/{s}_{ses_id}_info-{type}.tsv', sep='\t')
                base = np.asarray(info_com['names'])
                incomplete = np.asarray(this_info['names'])
                for j in range(base.shape[0]):
                    if base[j] != incomplete[j]:
                        warnings.warn(
                            f'{s}, {ses_id}, {type} - missing data {base[j]}')
                        incomplete = np.insert(
                            np.asarray(incomplete), j, np.nan)
                        this_data = np.insert(this_data, j, np.nan, axis=0)
            Data_list.append(this_data[np.newaxis, ...])
        # concatenate along the first dimension (subjects)
        Data = np.concatenate(Data_list, axis=0)
        # Ensure that infinite values (from div / 0) show up as NaNs
        Data[np.isinf(Data)] = np.nan
        return Data, info_com

    def group_average_data(self, ses_id=None,
                               type=None,
                               atlas='SUIT3',
                               subj=None):
            """Loads group data in SUIT space from a standard experiment structure
            averaged across all subjects. Saves the results as CIFTI files in the data/group directory.

            Args:
                ses_id (str, optional): Session ID. If not provided, the first session ID in the dataset will be used.
                type (str, optional): Type of data. If not provided, the default type will be used.
                atlas (str, optional): Short atlas string. Defaults to 'SUIT3'.
                subj (list or None, optional): Subset of subjects to include in the group average. If None, all subjects will be included.

            """
            if ses_id is None:
                ses_id = self.sessions[0]
            if type is None:
                type = self.default_type

            data, info = self.get_data(space=atlas, ses_id=ses_id,
                                       type=type, subj=subj)
            # average across participants
            X = np.nanmean(data, axis=0)
            # make output cifti
            s = self.get_participants().participant_id[0]
            C = nb.load(self.data_dir.format(s) +
                        f'/{s}_space-{atlas}_{ses_id}_{type}.dscalar.nii')
            C = nb.Cifti2Image(dataobj=X, header=C.header)
            # save output
            dest_dir = op.join(self.data_dir.format('group'))
            Path(dest_dir).mkdir(parents=True, exist_ok=True)
            nb.save(C, dest_dir +
                    f'/group_space-{atlas}_{ses_id}_{type}.dscalar.nii')
            if 'sn' in info.columns:
                info = info.drop(columns=['sn'])

<<<<<<< HEAD
        data, info = self.get_data(space=atlas, ses_id=ses_id,
                                   type=type)
        # average across participants
        X = np.nanmean(data, axis=0)
        # make output cifti
        s = self.get_participants().participant_id[0]
        C = nb.load(self.data_dir.format(s) +
                    f'/{s}_space-{atlas}_{ses_id}_{type}.dscalar.nii')
        C = nb.Cifti2Image(dataobj=X, header=C.header)
        # save output
        dest_dir = op.join(self.data_dir.format('group'))
        Path(dest_dir).mkdir(parents=True, exist_ok=True)
        nb.save(C, dest_dir +
                f'/group_space-{atlas}_{ses_id}_{type}.dscalar.nii')
        if 'sn' in info.columns:
            info = info.drop(columns=['sn'])

        info.to_csv(dest_dir +
                    f'/group_{ses_id}_info-{type}.tsv', sep='\t', index=False)
=======
            info.to_csv(dest_dir +
                        f'/group_{ses_id}_info-{type}.tsv', sep='\t', index=False)
>>>>>>> 414e3b69

class DataSetNative(DataSet):
    """Data set with estimates data stored as
    nifti-files in Native space.
    """

    def get_atlasmaps(self, atlas, sub, ses_id, smooth=None):
        """This function generates atlas map for the data of a specific subject into a specific atlas space.
        For Native space, we are using indivdual maps for SUIT and surface space.
        Addtiionally, we defines deformations MNI space via the individual normalization into MNI152NLin6Asym (FSL, SPM Segement).
        Other MNI space (symmetric etc) are not implemented yet.
        Args:
            atlas (FunctionFusion.Atlas):
                Functional Fusion atlas object
            sub (str):
                Subject_id for the individual subject
            ses_id (str):
                Session_id for the individual subject if atlasmap is session dependent. (defaults to none)
            smooth (float):
                Width of smoothing kernel for extraction. Defaults to None.
        Returns:
            AtlasMap: Built AtlasMap object
        """
        atlas_maps = []
        if atlas.space == 'MNI152NLin6Asym':
            # This is for MNI standard space)
            deform = self.anatomical_dir.format(sub) + f'/{sub}_space-MNI_xfm.nii'
            edir = self.estimates_dir.format(sub)
            mask = edir + f'/{ses_id}/{sub}_{ses_id}_mask.nii'
            atlas_maps.append(am.AtlasMapDeform(atlas.world, deform, mask))
            atlas_maps[0].build(smooth=smooth)
        else:
            atlas_maps = super().get_atlasmaps(atlas,sub,ses_id,smooth=smooth)
        return atlas_maps

class DataSetMNIVol(DataSet):
    """Data set with estimates data stored as
    nifti-files in 'MNI152NLin6Asym' space.
    """
    def get_atlasmaps(self, atlas, sub, ses_id, smooth=None):
        """This function generates atlas map for the data stored in MNI space.
        For SUIT and surface space, it goes over deformations estimated on the individual anatomy.
        For MNI152NLin6Asym (the source space), it uses no deformation, but a direct readout.
        Other MNI space (symmetric etc) are not implemented yet.
        Args:
            atlas (FunctionFusion.Atlas):
                Functional Fusion atlas object
            sub (str):
                Subject_id for the individual subject
            ses_id (str):
                Session_id for the individual subject if atlasmap is session dependent. (defaults to none)
            smooth (float):
                Width of smoothing kernel for extraction. Defaults to None.
        Returns:
            AtlasMap: Built AtlasMap object
        """
        atlas_maps = []
        if atlas.space == 'MNI152NLin6Asym':
            # This is for MNI standard space)
            edir = self.estimates_dir.format(sub)
            mask = edir + f'/{ses_id}/{sub}_{ses_id}_mask.nii'
            atlas_maps.append(am.AtlasMapDeform(atlas.world, None, mask))
            atlas_maps[0].build(smooth=smooth)
        else:
            atlas_maps = super().get_atlasmaps(atlas,sub,ses_id,smooth=smooth)
        return atlas_maps

class DataSetCifti(DataSet):
    """Data set that comes in HCP-format in already pre-extracted cifti files.
    """

    def get_data_fnames(self, participant_id, session_id=None):
        """ Gets all raw data files

        Args:
            participant_id (str): Subject
            session_id (str): Session ID. Defaults to None.
        Returns:
            fnames (list): List of fnames, last one is the resMS image
            T (pd.DataFrame): Info structure for regressors (reginfo)
        """
        dirw = self.estimates_dir.format(participant_id) + f'/{session_id}'
        T = pd.read_csv(
            dirw + f'/{participant_id}_{session_id}_reginfo.tsv', sep='\t')
        fnames = [f'{dirw}/{participant_id}_{session_id}_beta.dscalar.nii']
        fnames.append(
            f'{dirw}/{participant_id}_{session_id}_resms.dscalar.nii')
        return fnames, T

    def extract_all(self, ses_id='ses-s1', type='CondHalf', atlas='SUIT3'):
        """Extracts cerebellar data. Saves the results as CIFTI files in the data directory.
        Args:
            ses_id (str, optional): Session. Defaults to 'ses-s1'.
            type (str, optional): Type - defined in ger_data. Defaults to 'CondHalf'.
            atlas (str, optional): Short atlas string. Defaults to 'SUIT3'.
        """
        myatlas, _ = am.get_atlas(atlas)
        # Get the correct map into CIFTI-format
        if isinstance(myatlas, am.AtlasVolumetric):
            deform, mask = am.get_deform(self.atlas_dir,
                                         target=myatlas,
                                         source='MNIAsymC2')
            atlas_map = am.AtlasMapDeform(myatlas.world,
                                          deform, mask)
            atlas_map.build(smooth=2.0)
        elif isinstance(myatlas, am.AtlasSurface):
            atlas_map = myatlas
        # Extract the data for each participant
        T = self.get_participants()
        for s in T.participant_id:
            print(f'Extract {s}')
            fnames, info = self.get_data_fnames(s, ses_id)
            data = am.get_data_cifti(fnames, [atlas_map])

            data, info = self.condense_data(data, info, type,
                                            participant_id=s, ses_id=ses_id)
            C = myatlas.data_to_cifti(data[0], info.names)
            dest_dir = self.data_dir.format(s)
            Path(dest_dir).mkdir(parents=True, exist_ok=True)
            nb.save(C, dest_dir +
                    f'/{s}_space-{atlas}_{ses_id}_{type}.dscalar.nii')
            info.to_csv(
                dest_dir + f'/{s}_{ses_id}_info-{type}.tsv', sep='\t', index=False)


class DataSetMDTB(DataSetNative):
    def __init__(self, dir):
        super().__init__(dir)
        self.sessions = ['ses-s1', 'ses-s2']
        self.default_type = 'CondHalf'
        self.cond_ind = 'cond_num_uni'
        self.part_ind = 'half'
        self.cond_name = 'cond_name'

    def condense_data(self, data, info,
                      type='CondHalf',
                      participant_id=None,
                      ses_id=None):
        """ Condense the data in a certain way optimally
        'CondHalf': Conditions with seperate estimates for first and second half of experient (Default)
        'CondRun': Conditions with seperate estimates per run. Defaults to 'CondHalf'.

        Args:
            data (list): List of extracted datasets
            info (DataFrame): Data Frame with description of data - row-wise
            type (str): Type of extraction:
            participant_id (str): ID of participant
            ses_id (str): Name of session

        Returns:
            Y (list of np.ndarray):
                A list (len = numatlas) with N x P_i numpy array of prewhitened data
            T (pd.DataFrame):
                A data frame with information about the N numbers provided
        """

        # Depending on the type, make a new contrast
        info['half'] = 2 - (info.run < 9)
        if type == 'Tseries':
            info['names'] = info['timepoint']
            data_new, data_info = data, info

        else:
            if type == 'CondHalf':
                data_info, C = agg_data(info,
                                        ['half', 'cond_num'],
                                        ['run', 'reg_num'],
                                        subset=(info.instruction == 0))
                data_info['names'] = [
                    f'{d.cond_name.strip()}-half{d.half}' for i, d in data_info.iterrows()]
                # Baseline substraction
                B = matrix.indicator(data_info.half, positive=True)

            elif type == 'CondRun':
                data_info, C = agg_data(info,
                                        ['run', 'cond_num'],
                                        [],
                                        subset=(info.instruction == 0))
                data_info['names'] = [
                    f'{d.cond_name}-run{d.run:02d}' for i, d in data_info.iterrows()]

                # Baseline substraction
                B = matrix.indicator(data_info.run, positive=True)
            elif type == 'CondAll':

                data_info, C = agg_data(info,
                                        ['cond_num'],
                                        ['run', 'half', 'reg_num'],
                                        subset=(info.instruction == 0))
                data_info['names'] = [
                    f'{d.cond_name}' for i, d in data_info.iterrows()]

                # Baseline substraction
                B = np.ones((data_info.shape[0],1))

            # Prewhiten the data
            data_n = prewhiten_data(data)

            # Load the designmatrix and perform optimal contrast
            dir = self.estimates_dir.format(participant_id) + f'/{ses_id}'
            X = np.load(dir + f'/{participant_id}_{ses_id}_designmatrix.npy')
            reg_in = np.arange(C.shape[1], dtype=int)
            #  contrast for all instructions
            CI = matrix.indicator(info.run * info.instruction, positive=True)
            C = np.c_[C, CI]
            data_new = optimal_contrast(data_n, C, X, reg_in, baseline=B)

        return data_new, data_info


class DataSetHcpResting(DataSetCifti):
    def __init__(self, dir):
        super().__init__(dir)
        self.sessions = ['ses-rest1', 'ses-rest2']
        self.hem_name = ['cortex_left', 'cortex_right']
        self.default_type = 'Net69Run'
        self.cond_ind = 'net_id'
        self.cond_name = 'names'
        self.part_ind = 'half'

    def get_data_fnames(self, participant_id, ses_id):
        """ Gets all raw data files
        Args:
            participant_id (str): Subject
        Returns:
            fnames (list): List of fnames
        """

        dirw = self.func_dir.format(participant_id)
        fnames = []
        if ses_id == "ses-rest1":
            runs = np.arange(0, 2)
        elif ses_id == "ses-rest2":
            runs = np.arange(2, 4)
        # idx = self.sessions.index(ses_id)
        T = pd.read_csv(
            dirw + f'/{participant_id}_{ses_id}_reginfo.tsv', sep='\t')
        for r in runs:
            fnames.append(
                f'{dirw}/sub-{participant_id}_run-{r}_space-MSMSulc.dtseries.nii')
        return fnames, T

    def condense_data(self, data, info, type, participant_id=None, ses_id=None):
        if type == 'Tseries':
            info['names'] = info['timepoint']
        return data, info

    def regress_networks(self, X, Y):
        """Regresses a spatial map (X) into data (Y).
        Returns the network timecourses.

        Args:
            X (np.arry): 4D Network data of the signal components
                (default input networks are in fs32k Space: 59518 vertices x nComponents )
            Y (<nibabel CIFTI image object>): fMRI timeseries in volume
                Has to be in the same space as networks (59518 vertices x nTimepoints )
        Returns:
            network_timecourse (np.ndarray):
                A numpy array (nTimepoints x nNetworks) with the fMRI timecourse for
                each resting-state network
        """
        X = X.T
        Y = Y.T.squeeze()
        d_excluded = np.where(np.isnan(Y))[0].shape[0]
        v_excluded = np.unique(np.where(np.isnan(Y))[0]).shape[0]
        print(
            f'Setting nan datapoints ({v_excluded} unique vertices) to zero. Entire timeseries: {d_excluded/v_excluded == Y.shape[1]}')
        Y[np.isnan(Y)] = 0
        network_timecourse = np.matmul(np.linalg.pinv(X), Y)

        return network_timecourse

    def average_within_Icos(self, label_file, data, atlas="fs32k"):
        """Average the raw time course for voxels within a parcel

        Args:
            label_file (str): cortical parcellation label file
            Y (np.ndarray): fMRI timeseries in volume
                Has to be in the same space as networks (59518 vertices x nTimepoints)
        Returns:
            A numpy array (nNetworks x nTimepoints) with the fMRI timecourse for
            each resting-state network
        """

        # create an instance of atlas to get the label vector
        atlas, ainfo = am.get_atlas(atlas)

        # create label_vector by passing on the label file
        # Set unite_struct to true if you want to integrate over left and right hemi
        atlas.get_parcel(label_file, unite_struct=False)

        # use agg_parcel to aggregate data over parcels and get the list of unique parcels
        parcel_data, parcels = agg_parcels(
            data, atlas.label_vector, fcn=np.nanmean)

        # fill nan value in Y to zero
        print("Setting nan datapoints (%d unique vertices) to zero"
              % np.unique(np.where(np.isnan(parcel_data))[1]).shape[0])
        # Y = np.nan_to_num(np.transpose(Y))
        parcel_data = np.nan_to_num(parcel_data)

        # return np.matmul(np.linalg.pinv(indicator_mat.T), Y)
        return parcel_data, parcels

    def correlate(self, X, Y):
        """ Correlate X and Y numpy arrays after standardizing them"""
        X = util.zstandarize_ts(X)
        Y = util.zstandarize_ts(Y)
        return Y.T @ X / X.shape[0]

    def connectivity_fingerprint(self, source, target, info, type):
        """ Calculate the connectivity fingerprint of a target region

        Args:
            source (np.ndarray): Source data
            target (np.nzdarray): Target timecourse
            info (pandas.DataFrame): Information about the source data
            type (str): Type of fingerprint to calculate ('Run' or 'All').
                        Estimates fingerprint from each run seperately or from all concatenated runs.

        Returns:
            coef (np.ndarray): Connectivity fingerprint
        """
        coefs = []
        if type == 'Run':
            for run in info.run.unique():
                data_run = source[info.run == run]
                net_run = target.T[info.run == run]
                coef = self.correlate(data_run, net_run)
                coefs.append(coef)

        elif type == 'All':
            coef = self.correlate(source, target)
            coefs.append(coef)

        return np.vstack(coefs)


class DataSetPontine(DataSetNative):
    def __init__(self, dir):
        super().__init__(dir)
        self.sessions = ['ses-01']
        self.default_type = 'TaskHalf'
        self.cond_ind = 'task_num'
        self.cond_name = 'task_name'
        self.part_ind = 'half'

    def condense_data(self, data, info,
                      type='TaskHalf',
                      participant_id=None,
                      ses_id=None):
        """ Condense the data from the pontine project after extraction

        Args:
            data (list of ndarray)
            info (dataframe)
            type (str): Type of extraction:
                'TaskHalf': Conditions with seperate estimates for first and second half of experient (Default)
                'TaskRun': Conditions with seperate estimates per run
                    Defaults to 'CondHalf'.
            participant_id (str): ID of participant
            ses_id (str): Name of session

        Returns:
            Y (list of np.ndarray):
                A list (len = numatlas) with N x P_i numpy array of prewhitened data
            T (pd.DataFrame):
                A data frame with information about the N numbers provide
            names: Names for CIFTI-file per row
        """

        # Depending on the type, make a new contrast
        info['half'] = 2 - (info.run < 9)
        n_cond = np.max(info.reg_id)

        if type == 'TaskHalf':
            data_info, C = agg_data(info,
                                    ['half', 'reg_id'],
                                    ['run', 'reg_num'],
                                    subset=(info.reg_id > 0))
            data_info['names'] = [
                f'{d.task_name.strip()}-half{d.half}' for i, d in data_info.iterrows()]
            # Baseline substraction
            B = matrix.indicator(data_info.half, positive=True)

        elif type == 'TaskRun':

            data_info, C = agg_data(info,
                                    ['run', 'reg_id'],
                                    ['reg_num'],
                                    subset=(info.reg_id > 0))
            data_info['names'] = [
                f'{d.task_name.strip()}-run{d.run}' for i, d in data_info.iterrows()]
            # Baseline substraction
            B = matrix.indicator(data_info.half, positive=True)

        elif type == 'TaskAll':
            data_info, C = agg_data(info,
                                    ['reg_id'],
                                    ['run', 'half', 'reg_num'],
                                    subset=(info.reg_id > 0))
            data_info['names'] = [
                f'{d.task_name.strip()}' for i, d in data_info.iterrows()]
            # Baseline substraction
            B = matrix.indicator(data_info.half, positive=True)

        # Prewhiten the data
        data_n = prewhiten_data(data)

        # Load the designmatrix and perform optimal contrast
        X = np.load(dir + f'/{participant_id}_{ses_id}_designmatrix.npy')
        reg_in = np.arange(C.shape[1], dtype=int)
        CI = matrix.indicator(info.run * info.instruction, positive=True)
        C = np.c_[C, CI]

        data_new = optimal_contrast(data_n, C, X, reg_in)

        return data_new, data_info


class DataSetNishi(DataSetNative):
    def __init__(self, dir):
        super().__init__(dir)
        self.sessions = ['ses-01', 'ses-02']
        self.default_type = 'CondHalf'
        self.cond_ind = 'reg_id'
        self.cond_name = 'task_name'
        self.part_ind = 'half'

    def condense_data(self, data, info,
                      type='TaskHalf',
                      participant_id=None,
                      ses_id=None):
        """ Condense the data from the pontine project after extraction

        Args:
            data (list of ndarray)
            info (dataframe)
            type (str): Type of extraction:
                'TaskHalf': Conditions with seperate estimates for first and second half of experient (Default)
                'TaskRun': Conditions with seperate estimates per run
                    Defaults to 'CondHalf'.
            participant_id (str): ID of participant
            ses_id (str): Name of session

        Returns:
            Y (list of np.ndarray):
                A list (len = numatlas) with N x P_i numpy array of prewhitened data
            T (pd.DataFrame):
                A data frame with information about the N numbers provide
            names: Names for CIFTI-file per row
        """
        # Depending on the type, make a new contrast
        info['half'] = 2 - (info.run < (len(np.unique(info.run)) / 2 + 1))
        n_cond = np.max(info.reg_id)

        if type == 'CondHalf':
            data_info, C = agg_data(info,
                                    ['half', 'cond_num'],
                                    ['run', 'reg_num'])
            data_info['names'] = [
                f'{d.cond_name.strip()}-half{d.half}' for i, d in data_info.iterrows()]

            # Baseline substraction
            B = matrix.indicator(data_info.half, positive=True)

        elif type == 'CondRun':
            data_info, C = agg_data(info,
                                    ['run', 'cond_num'],
                                    [])

            data_info['names'] = [
                f'{d.cond_name.strip()}-run{d.run:02d}' for i, d in data_info.iterrows()]
            # Baseline substraction
            B = matrix.indicator(data_info.run, positive=True)
        elif type == 'CondAll':
            data_info, C = agg_data(info,
                                    ['cond_num'],
                                    ['run', 'half', 'reg_num'])
            # Baseline substraction
            B = np.ones((data_info.shape[0],))

        # Prewhiten the data
        data_n = prewhiten_data(data)

        # Load the designmatrix and perform optimal contrast
        X = np.load(dir + f'/{participant_id}_{ses_id}_designmatrix.npy')
        reg_in = np.arange(C.shape[1], dtype=int)
        data_new = optimal_contrast(data_n, C, X, reg_in, baseline=B)

        return data_new, data_info


class DataSetIBC(DataSetNative):
    def __init__(self, dir):
        super().__init__(dir)
        self.sessions = ['ses-archi',
                         'ses-clips4',
                         'ses-enumeration',
                         'ses-hcp1', 'ses-hcp2',
                         'ses-lyon1', 'ses-lyon2',
                         'ses-mathlang',
                         'ses-mtt1', 'ses-mtt2',
                         'ses-preference',
                         'ses-rsvplanguage',
                         'ses-spatialnavigation',
                         'ses-tom']
        self.default_type = 'CondHalf'
        self.cond_ind = 'cond_num_uni'
        self.cond_name = 'cond_name'
        self.part_ind = 'half'

    def get_participants(self):
        """ returns a data frame with all participants complete participants
        Returns:
            Pinfo (pandas data frame): participant information in standard bids format
        """
        self.part_info = pd.read_csv(
            self.base_dir + '/participants.tsv', delimiter='\t')
        return self.part_info[self.part_info.complete == 1]

    def get_data_fnames(self, participant_id, session_id=None):
        """ Gets all raw data files

        Args:
            participant_id (str): Subject
            session_id (str): Session ID. Defaults to None.
        Returns:
            fnames (list): List of fnames, last one is the resMS image
            T (pd.DataFrame): Info structure for regressors (reginfo)
        """
        dirw = self.estimates_dir.format(participant_id) + f'/{session_id}'
        T = pd.read_csv(
            dirw + f'/{participant_id}_{session_id}_reginfo.tsv', sep='\t')
        fnames = [
            f'{dirw}/{participant_id}_{session_id}_run-{t.run:02}_reg-{t.reg_id:02}_beta.nii' for i, t in T.iterrows()]
        fnames.append(f'{dirw}/{participant_id}_{session_id}_resms.nii')
        return fnames, T

    def get_atlasmaps(self, atlas, sub, ses_id, smooth=None):
        """This function generates atlas map for the data of a specific subject into a specific atlas space.
        Uses the general ones, but overwrites the choice of masks
        Args:
            atlas (FunctionFusion.Atlas):
                Functional Fusion atlas object
            sub (str):
                Subject_id for the individual subject
            ses_id (str):
                Session_id for the individual subject if atlasmap is session dependent. (defaults to none)
            smooth (float):
                Width of smoothing kernel for extraction. Defaults to None.
        Returns:
            AtlasMap: Built AtlasMap object
        """
        atlas_maps = []
        if atlas.space == 'SUIT':
            deform = self.suit_dir.format(sub) + f'/{sub}_space-SUIT_xfm.nii'
            mask = self.estimates_dir.format(sub) + f'/{ses_id}/{sub}_{ses_id}_mask.nii'
            add_mask = self.suit_dir.format(sub) + f'/{sub}_desc-cereb_mask.nii'
            atlas_map = am.AtlasMapDeform(atlas.world, deform, mask)
            atlas_map.build(smooth=2.0, additional_mask=add_mask)
        elif atlas.space in ['MNI152NLin2009cSymC','MNI152NLin6AsymC']:
            # This is nornmalization over SUIT->MNI (cerebellum only)
            deform1, m = am.get_deform(self.atlas_dir, atlas.name, source='SUIT2')
            deform2 = self.suit_dir.format(sub) + f'/{sub}_space-SUIT_xfm.nii'
            deform = [deform1, deform2]
            mask = self.estimates_dir.format(sub) + f'/{ses_id}/{sub}_{ses_id}_mask.nii'
            add_mask = self.suit_dir.format(sub) + f'/{sub}_desc-cereb_mask.nii'
            atlas_maps.append(am.AtlasMapDeform(atlas.world, deform, mask))
            atlas_maps[0].build(smooth=smooth,additional_mask=add_mask)
        else:
            atlas_maps=super().get_atlasmaps(atlas, sub, ses_id, smooth=None)
        return atlas_maps

    def condense_data(self, data, info,
                      type='CondHalf',
                      participant_id=None,
                      ses_id=None):
        """ Condense the data in a certain way optimally
        Args:
            data (list): List of extracted datasets
            info (DataFrame): Data Frame with description of data - row-wise
            type (str): Type of extraction:
                'CondHalf': Conditions with seperate estimates for first and second half of experient (Default)
                'CondRun': Conditions with seperate estimates per run
                    Defaults to 'CondHalf'.
            participant_id (str): ID of participant
            ses_id (str): Name of session

        Returns:
            Y (list of np.ndarray):
                A list (len = numatlas) with N x P_i numpy array of prewhitened data
            T (pd.DataFrame):
                A data frame with information about the N numbers provide
            names: Names for CIFTI-file per row
        """
        n_cond = np.max(info.reg_id)
        info['n_rep'] = np.ones((info.shape[0],))
        if type == 'CondHalf':
            data_info, C = agg_data(info,
                                    ['half', 'cond_num_uni'],
                                    ['run', 'reg_num'])
            data_info['names'] = [
                f'{d.cond_name.strip()}-half{d.half}' for i, d in data_info.iterrows()]

        # Prewhiten the data
        data_n = prewhiten_data(data)

        for i in range(len(data_n)):
            data_n[i] = pinv(C) @ data_n[i]
        return data_n, data_info

class DataSetDemand(DataSetCifti):
    def __init__(self, dir):
        super().__init__(dir)
        self.sessions = ['ses-01']
        self.default_type = 'CondHalf'
        self.cond_ind = 'reg_id'
        self.cond_name = 'cond_name'
        self.part_ind = 'half'

    def condense_data(self, data, info,
                      type='CondHalf',
                      participant_id=None,
                      ses_id=None):
        """ Extract data in a specific atlas space
        Args:
            participant_id (str): ID of participant
            atlas_maps (list): List of atlasmaps
            ses_id (str): Name of session
            type (str): Type of extraction:
                'CondHalf': Conditions with seperate estimates for first and second half of experient (Default)
                'CondRun': Conditions with seperate estimates per run
                    Defaults to 'CondHalf'.

        Returns:
            Y (list of np.ndarray):
                A list (len = numatlas) with N x P_i numpy array of prewhitened data
            T (pd.DataFrame):
                A data frame with information about the N numbers provide
            names: Names for CIFTI-file per row
        """
        # Depending on the type, make a new contrast
        info['half'] = (info.run % 2) + 1
        n_cond = np.max(info.reg_id)
        if type == 'CondHalf':
            data_info, C = agg_data(info, ['half', 'reg_id'], ['run'])
            data_info['names'] = [f'{d.cond_name.strip()}-half{d.half}'
                                  for i, d in data_info.iterrows()]
        elif type == 'CondAll':
            data_info, C = agg_data(info, ['reg_id'], ['half', 'run'])
            data_info['names'] = [f'{d.cond_name.strip()}-half{d.half}'
                                  for i, d in data_info.iterrows()]

        # Prewhiten the data
        data_n = prewhiten_data(data)

        # Combine with contrast
        for i in range(len(data_n)):
            data_n[i] = pinv(C) @ data_n[i]
        return data_n, data_info


class DataSetWMFS(DataSetNative):
    def __init__(self, dir):
        super().__init__(dir)
        self.sessions = ['ses-01', 'ses-02']
        self.default_type = 'CondHalf'
        self.cond_ind = 'reg_id'
        self.cond_name = 'cond_name'
        self.part_ind = 'half'

    def condense_data(self, data, info,
                      type='CondHalf',
                      participant_id=None,
                      ses_id=None):
        """ Condense the data in a certain way optimally
        Args:
            data (list): List of extracted datasets
            info (DataFrame): Data Frame with description of data - row-wise
            type (str): Type of extraction:
                'CondHalf': Conditions with seperate estimates for first and second half of experient (Default)
                'CondRun': Conditions with seperate estimates per run
                    Defaults to 'CondHalf'.
            participant_id (str): ID of participant
            ses_id (str): Name of session

        Returns:
            Y (list of np.ndarray):
                A list (len = numatlas) with N x P_i numpy array of prewhitened data
            T (pd.DataFrame):
                A data frame with information about the N numbers provide
            names: Names for CIFTI-file per row
        """

        # Depending on the type, make a new contrast
        info['half'] = 2 - (info.run < 3)
        n_cond = np.max(info.loc[info.error == 0].reg_id)

        if type == 'CondHalf':
            # Make new data frame for the information of the new regressors

            data_info, C = agg_data(info,
                                    ['half', 'cond_num'],
                                    ['run', 'reg_num'],
                                    subset=(info.error == 0))
            data_info['names'] = [
                f'{d.cond_name.strip()}-half{d.half}' for i, d in data_info.iterrows()]
        elif type == 'CondRun':

            # Subset of info sutructure
            data_info, C = agg_data(info,
                                    ['run', 'cond_num'],
                                    ['reg_num'],
                                    subset=(info.error == 0))
            data_info['names'] = [
                f'{d.cond_name.strip()}-run{d.run:02d}' for i, d in data_info.iterrows()]
        elif type == 'CondAll':
            data_info, C = agg_data(info,
                                    ['cond_num'],
                                    ['run', 'half', 'reg_num'],
                                    subset=(info.error == 0))
            # data_info = info_gb.agg({'n_rep':np.sum}).reset_index(drop=True)
            data_info['names'] = [
                f'{d.cond_name.strip()}' for i, d in data_info.iterrows()]

        # Prewhiten the data
        data_n = prewhiten_data(data)

        # Load the designmatrix and perform optimal contrast
        dir = self.estimates_dir.format(participant_id) + f'/{ses_id}'
        X = np.load(dir + f'/{participant_id}_{ses_id}_designmatrix.npy')
        reg_in = np.arange(C.shape[1], dtype=int)
        data_new = optimal_contrast(data_n, C, X, reg_in, baseline=None)

        return data_new, data_info


class DataSetSomatotopic(DataSetMNIVol):
    def __init__(self, dir):
        super().__init__(dir)
        self.group_space = 'tpl-MNI152NLin6Asym'
        self.sessions = ['ses-motor']
        self.default_type = 'CondHalf'
        self.cond_ind = 'reg_id'
        self.cond_name = 'cond_name'
        self.part_ind = 'half'

    def get_atlasmaps(self, atlas, sub=None, ses_id = None, smooth=None):
        """ Gets group atlasmaps.
        Assumes that all scans are in the same space (self.group_space)

        Args:
            sub (str; optional): Subject
        Returns:
            atlas_maps (list): List of atlasmaps

        """
        # if you have group xfm file, then you get it from the atlas directory
        # if you have xfm files per subject, then you can get it from the anat dir under individual subject
        atlas_maps = []
        if atlas.structure == 'cerebellum':
            deform = self.atlas_dir + \
                f'/{self.group_space}/{self.group_space}_space-SUIT_xfm.nii'
            if atlas.name[0:4] != 'SUIT':
                deform1, m = am.get_deform(self.atlas_dir, atlas.name, 'SUIT2')
                deform = [deform1, deform]
            mask = self.atlas_dir + \
                f'/{self.group_space}/{self.group_space}_desc-cereb_mask.nii'
            atlas_maps.append(am.AtlasMapDeform(atlas.world, deform, mask))
            atlas_maps[0].build(smooth=smooth)
        elif atlas.name == 'fs32k':
            for i, hem in enumerate(['L', 'R']):
                adir = self.anatomical_dir.format(sub)
                pial = adir + f'/{sub}_space-32k_hemi-{hem}_pial.surf.gii'
                white = adir + f'/{sub}_space-32k_hemi-{hem}_white.surf.gii'
                mask = self.atlas_dir + \
                    f'/{self.group_space}/{self.group_space}_mask.nii'
                atlas_maps.append(am.AtlasMapSurf(atlas.vertex[i],
                                                  white, pial, mask))
                atlas_maps[i].build()
        return atlas_maps

    def condense_data(self, data, info,
                      type='CondHalf'):
        """ Extract data in a specific atlas space
        Args:
            participant_id (str): ID of participant
            atlas_maps (list): List of atlasmaps
            ses_id (str): Name of session
            type (str): Type of extraction:
                'CondHalf': Conditions with seperate estimates for first and second half of experient (Default)
                'CondRun': Conditions with seperate estimates per run
                    Defaults to 'CondHalf'.

        Returns:
            Y (list of np.ndarray):
                A list (len = numatlas) with N x P_i numpy array of prewhitened data
            T (pd.DataFrame):
                A data frame with information about the N numbers provide
            names: Names for CIFTI-file per row

        N.B.: Because some runs are missing for session 1-3, CondRun can only be run for session 04 (which has all runs for all subjects).
        Missing runs are: S3_sess03_MOTOR6, S3_sess01_MOTOR3, S3_sess01_MOTOR4, S3_sess01_MOTOR5, S4_sess01_MOTOR6, S4_sess02_MOTOR6 & S6_sess02_MOTOR2
        """
        # Depending on the type, make a new contrast
        info['half'] = (info.run % 2) + 1
        n_cond = np.max(info.reg_id)
        if type == 'CondHalf':
            data_info, C = agg_data(info, ['half', 'reg_id'], ['run'])
            data_info['names'] = [f'{d.cond_name.strip()}-half{d.half}'
                                  for i, d in data_info.iterrows()]
        elif type == 'CondAll':
            data_info, C = agg_data(info, ['reg_id'], ['half', 'run'])
            data_info['names'] = [
                f'{d.cond_name}' for i, d in data_info.iterrows()]
        elif type == 'CondRun':
            data_info, C = agg_data(info, ['run', 'half', 'reg_id'], [])
            data_info['names'] = [f'{d.cond_name.strip()}-run{d.run}'
                                  for i, d in data_info.iterrows()]

        # Prewhiten the data
        data_n = prewhiten_data(data)

        # Combine with contrast
        for i in range(len(data_n)):
            data_n[i] = pinv(C) @ data_n[i]
        return data_n, data_info


class DataSetDmcc(DataSetMNIVol):
    def __init__(self, dir):
        super().__init__(dir)
        self.group_space = 'tpl-MNI152NLin2009cAsym'
        self.sessions = ['ses-axcpt_bas', 'ses-cuedts_bas', 'ses-stern_bas', 'ses-stroop_bas']
        self.default_type = 'CondHalf'
        self.cond_ind = 'reg_id'
        self.cond_name = 'cond_name'
        self.part_ind = 'run'

    def condense_data(self, data, info,
                      type='CondHalf'):
        """ Extract data in a specific atlas space
        Args:
            participant_id (str): ID of participant
            atlas_maps (list): List of atlasmaps
            ses_id (str): Name of session
            type (str): Type of extraction:
                'CondHalf': Conditions with seperate estimates for first and second half of experient (Default)
                'CondRun': Conditions with seperate estimates per run
                    Defaults to 'CondHalf'.

        Returns:
            Y (list of np.ndarray):
                A list (len = numatlas) with N x P_i numpy array of prewhitened data
            T (pd.DataFrame):
                A data frame with information about the N numbers provide
            names: Names for CIFTI-file per row

        N.B.: Because some runs are missing for session 1-3, CondRun can only be run for session 04 (which has all runs for all subjects).
        Missing runs are: S3_sess03_MOTOR6, S3_sess01_MOTOR3, S3_sess01_MOTOR4, S3_sess01_MOTOR5, S4_sess01_MOTOR6, S4_sess02_MOTOR6 & S6_sess02_MOTOR2
        """
        # Depending on the type, make a new contrast
        info['half'] = (info.run % 2) + 1
        n_cond = np.max(info.reg_id)
        if type == 'CondHalf':
            data_info, C = agg_data(info, ['half', 'reg_id'], ['run'])
            data_info['names'] = [f'{d.cond_name.strip()}-half{d.half}'
                                  for i, d in data_info.iterrows()]
        elif type == 'CondAll':
            data_info, C = agg_data(info, ['reg_id'], ['half', 'run'])
            data_info['names'] = [
                f'{d.cond_name}' for i, d in data_info.iterrows()]
        elif type == 'CondRun':
            data_info, C = agg_data(info, ['run', 'half', 'reg_id'], [])
            data_info['names'] = [f'{d.cond_name.strip()}-run{d.run}'
                                  for i, d in data_info.iterrows()]

        # Prewhiten the data
        data_n = prewhiten_data(data)

        # Combine with contrast
        for i in range(len(data_n)):
            data_n[i] = pinv(C) @ data_n[i]
        return data_n, data_info


<<<<<<< HEAD
if __name__ == "__main__":
    pass
=======
class DataSetLangloc(DataSetNative):
    def __init__(self, dir):
        super().__init__(dir)
        self.sessions = ['ses-01']
        self.default_type = 'TaskHalf'
        self.cond_ind = 'task_num'
        self.cond_name = 'task_name'
        self.part_ind = 'half'

    def condense_data(self, data, info,
                      type='TaskHalf',
                      participant_id=None,
                      ses_id=None):
        """ Condense the data from the language localizer project after extraction

        Args:
            data (list of ndarray)
            info (dataframe)
            type (str): Type of extraction:
                'TaskHalf': Conditions with seperate estimates for first and second half of experient (Default)
                'TaskRun': Conditions with seperate estimates per run
                    Defaults to 'CondHalf'.
            participant_id (str): ID of participant
            ses_id (str): Name of session

        Returns:
            Y (list of np.ndarray):
                A list (len = numatlas) with N x P_i numpy array of prewhitened data
            T (pd.DataFrame):
                A data frame with information about the N numbers provide
            names: Names for CIFTI-file per row
        """

        # Depending on the type, make a new contrast
        info['half'] = 2 - (info.run < 5)
        n_cond = np.max(info.reg_id)

        if type == 'TaskHalf':
            data_info, C = agg_data(info,
                                    ['half', 'reg_id'],
                                    ['run', 'reg_num'],
                                    subset=(info.reg_id > 0))
            data_info['names'] = [
                f'{d.task_name.strip()}-half{d.half}' for i, d in data_info.iterrows()]
            # Baseline substraction
            B = matrix.indicator(data_info.half, positive=True)

        elif type == 'TaskRun':

            data_info, C = agg_data(info,
                                    ['run', 'reg_id'],
                                    ['reg_num'],
                                    subset=(info.reg_id > 0))
            data_info['names'] = [
                f'{d.task_name.strip()}-run{d.run}' for i, d in data_info.iterrows()]
            # Baseline substraction
            B = matrix.indicator(data_info.half, positive=True)

        elif type == 'TaskAll':
            data_info, C = agg_data(info,
                                    ['reg_id'],
                                    ['run', 'half', 'reg_num'],
                                    subset=(info.reg_id > 0))
            data_info['names'] = [
                f'{d.task_name.strip()}' for i, d in data_info.iterrows()]
            # Baseline substraction
            B = matrix.indicator(data_info.half, positive=True)

        # Prewhiten the data
        data_n = prewhiten_data(data)

        dir = self.estimates_dir.format(participant_id) + f'/{ses_id}'

        # Load the designmatrix and perform optimal contrast
        X = np.load(dir + f'/{participant_id}_{ses_id}_designmatrix.npy')
        reg_in = np.arange(C.shape[1], dtype=int)
        CI = matrix.indicator(info.run * info.inst, positive=True)
        C = np.c_[C, CI]

        data_new = optimal_contrast(data_n, C, X, reg_in)

        return data_new, data_info
>>>>>>> 414e3b69
<|MERGE_RESOLUTION|>--- conflicted
+++ resolved
@@ -600,28 +600,16 @@
 
         # Deal with subset of subject option
         if subj is None:
-<<<<<<< HEAD
-            print(f"subj is None")
-            # subj = np.arange(T.shape[0])
-            subj = T.participant_id
-        elif isinstance(subj, str):
-            subj = [subj]
-=======
             subj = np.arange(T.shape[0])
         else:
             subj = [T.participant_id.tolist().index(i) for i in subj]
->>>>>>> 414e3b69
 
         if type is None:
             type = self.default_type
 
         max = 0
         # Loop over the different subjects to find the most complete info
-<<<<<<< HEAD
-        for i, s in enumerate(subj):
-=======
         for s in T.participant_id.iloc[subj]:
->>>>>>> 414e3b69
             # Get an check the information
             info_raw = pd.read_csv(self.data_dir.format(s)
                                    + f'/{s}_{ses_id}_info-{type}.tsv', sep='\t')
@@ -850,30 +838,8 @@
             if 'sn' in info.columns:
                 info = info.drop(columns=['sn'])
 
-<<<<<<< HEAD
-        data, info = self.get_data(space=atlas, ses_id=ses_id,
-                                   type=type)
-        # average across participants
-        X = np.nanmean(data, axis=0)
-        # make output cifti
-        s = self.get_participants().participant_id[0]
-        C = nb.load(self.data_dir.format(s) +
-                    f'/{s}_space-{atlas}_{ses_id}_{type}.dscalar.nii')
-        C = nb.Cifti2Image(dataobj=X, header=C.header)
-        # save output
-        dest_dir = op.join(self.data_dir.format('group'))
-        Path(dest_dir).mkdir(parents=True, exist_ok=True)
-        nb.save(C, dest_dir +
-                f'/group_space-{atlas}_{ses_id}_{type}.dscalar.nii')
-        if 'sn' in info.columns:
-            info = info.drop(columns=['sn'])
-
-        info.to_csv(dest_dir +
-                    f'/group_{ses_id}_info-{type}.tsv', sep='\t', index=False)
-=======
             info.to_csv(dest_dir +
                         f'/group_{ses_id}_info-{type}.tsv', sep='\t', index=False)
->>>>>>> 414e3b69
 
 class DataSetNative(DataSet):
     """Data set with estimates data stored as
@@ -1761,10 +1727,6 @@
         return data_n, data_info
 
 
-<<<<<<< HEAD
-if __name__ == "__main__":
-    pass
-=======
 class DataSetLangloc(DataSetNative):
     def __init__(self, dir):
         super().__init__(dir)
@@ -1846,5 +1808,4 @@
 
         data_new = optimal_contrast(data_n, C, X, reg_in)
 
-        return data_new, data_info
->>>>>>> 414e3b69
+        return data_new, data_info