#!/usr/bin/env python3
# -*- coding: utf-8 -*-
"""
Data fusion project dataset module

The class for converting and mapping raw data from multi-dataset
to a standard data structure that can be used in Diedrichsen lab

"""
from pathlib import Path
import numpy as np
import pandas as pd
import os, time, sys
import os.path as op

import Functional_Fusion.util as util
import Functional_Fusion.matrix as matrix
import Functional_Fusion.atlas_map as am
import scipy.linalg as sl
import nibabel as nb
from numpy import eye, zeros, ones, empty, nansum, sqrt
from numpy.linalg import pinv, solve
import warnings
import glob
import re


def get_dataset_class(base_dir, dataset):
    """ Returns the dataset object without loading the data

    Args:
        base_dir (str): Functional Fusion base directory
        dataset (str): _description_

    Returns:
        my_dataset (Dataset): Dataset object
    """
    T = pd.read_csv(base_dir + '/dataset_description.tsv', sep='\t')
    T.name = [n.casefold() for n in T.name]
    i = np.where(dataset.casefold() == T.name)[0]
    if len(i) == 0:
        raise (NameError(f'Unknown dataset: {dataset}'))
    dsclass = getattr(sys.modules[__name__], T.class_name[int(i)])
    dir_name = T.dir_name[int(i)]
    if dir_name[0] == '/':
        abs_path = dir_name
    elif dir_name[0] == '.':  # Relative path relative to fusion project
        abs_path = Path(base_dir).parent + Path(dir_name[1:])
    else:
        abs_path = base_dir + '/' + T.dir_name[int(i)]
    my_dataset = dsclass(abs_path)
    return my_dataset

def get_dataset(base_dir, dataset, atlas='SUIT3', sess='all', subj=None,
                type=None, smooth=None, info_only=False):
    """get_dataset tensor and data set object

    Args:
        base_dir (str): Basis directory for the Functional Fusion datastructure
        dataset (str): Data set indicator
        atlas (str): Atlas indicator. Defaults to 'SUIT3'.
        sess (str or list): Sessions. Defaults to 'all'.
        subj (ndarray, str, or list):  Subject numbers /names to get [None = all]
        type (str): 'CondHalf','CondRun', etc....
    Returns:
        data (nd.array):nsubj x ncond x nvox data tensor
        info (pd.DataFrame): Dataframe with info about the data
        my_dataset (DataSet): Dataset object
    """

    my_dataset = get_dataset_class(base_dir, dataset)

    # Get defaults sessions from dataset itself
    if sess == 'all':
        sess = my_dataset.sessions
    elif not isinstance(sess, (list, np.ndarray)):
        sess = [sess]
    # Empty default type (Future change: define per file?)
    if type is None:
        type = my_dataset.default_type

    # Load all data and concatenate
    # across sessions
    info_l = []
    data_l = []
    for s in sess:
        dat, inf = my_dataset.get_data(atlas, s, type, subj, smooth=smooth)
        data_l.append(dat)
        inf['sess'] = [s] * inf.shape[0]
        info_l.append(inf)

    info = pd.concat(info_l, ignore_index=True, sort=False)
    data = np.concatenate(data_l, axis=1)
    return data, info, my_dataset


def build_dataset_from_fusionProject(dataset, atlas, base_dir, sess='all',
                                     cond_ind='cond_num_uni', type='CondHalf',
                                     part_ind='half', subj=None, join_sess=False,
                                     join_sess_part=False, smooth=None):
    """ Builds dataset, cond_vec, part_vec, subj_ind from the given
        dataset in Functional fusion project

    Args:
        dataset (str): Names of the dataset to build
        atlas (object): Atlas indicator
        sess (list): list of 'all' or list of sessions
        design_ind (list, optional): _description_. Defaults to None.
        part_ind (list, optional): _description_. Defaults to None.
        subj (list, optional): _description_. Defaults to None.
        join_sess (bool, optional): Model the sessions with a single model.
            Defaults to True.
    Returns:
        data, cond_vec, part_vec, subj_ind
    """
    sub = 0
    data, cond_vec, part_vec, subj_ind = [],[],[],[]
    # Run over datasets get data + design
    dat, info, tds = get_dataset(base_dir, dataset, atlas=atlas.name,
                                 sess=sess, type=type, smooth=smooth)

    # Sub-index the subjects: (REMOVE AND PASS TO GET_DATA)
    if subj is not None:
        dat = dat[subj, :, :]
    n_subj = dat.shape[0]
    # Find correct indices
    if cond_ind is None:
        cond_ind = tds.cond_ind
    if part_ind is None:
        part_ind = tds.part_ind

    # Make different sessions either the same or different
    if join_sess:
        data.append(dat)
        cond_vec.append(info[cond_ind].values.reshape(-1, ))

        # Check if we want to set no partition after join sessions
        if join_sess_part:
            part_vec.append(np.ones(info[part_ind].shape))
        else:
            part_vec.append(info[part_ind].values.reshape(-1, ))
        subj_ind.append(np.arange(sub, sub + n_subj))
    else:
        if sess == 'all':
            sessions = tds.sessions
        else:
            sessions = sess
        # Now build and split across the correct sessions:
        for s in sessions:
            indx = info.sess == s
            data.append(dat[:, indx, :])
            cond_vec.append(info[cond_ind].values[indx].reshape(-1, ))
            part_vec.append(info[part_ind].values[indx].reshape(-1, ))
            subj_ind.append(np.arange(sub, sub + n_subj))

    return data, cond_vec, part_vec, subj_ind


def prewhiten_data(data):
    """ prewhitens a list of data matrices.
    It assumes that the last row of each data matrix is the ResMS-value
    Returns a list of data matrices that is one shorter

    Args:
        data (list of ndarrays): List of data arrays
    """
    # Get the resms and prewhiten the data
    data_n = []
    for i in range(len(data)):
        # Prewhiten the data univariately
        resms = data[i][-1, :]
        data_n.append(data[i][0:-1, :])
        resms[resms <= 0] = np.nan
        data_n[i] = data_n[i] / np.sqrt(resms)
    return data_n


def agg_data(info, by, over, subset=None):
    """ Aggregates data over rows (condition) safely by sorting them by the fields in "by"
    while integrating out "over".
    Adds a n_rep field to count how many instances are of each
    Returns condensed data frame + Contrast matrix.

    Args:
        info (DataFrame): Original DataFrame
        by (list): Fields that define the index of the new data
        over (list): Fields to ignore / integrate over. All other fields
            will be pulled through.
        subset (bool array): If given, ignores certain rows from the
            original data frame
    Return
        data_info (DataFrame): Reduced data frame
        C (ndarray): Indicator matrix defining the mapping from full to reduced
    Example: 
        data,info,mdtb= ds.get_data('MDTB','MNISymDentate1',ses_id='ses-s1',type='CondRun')   
        cinfo,C = ds.agg_data(info,['cond_num_uni'],['run','half','reg_num','names'])
        cdata = np.linalg.pinv(C) @ data
    """
    # Subset original data frame as needed
    info_n = info.copy()
    if subset is None:
        indx = np.arange(info.shape[0])
    else:
        indx = np.nonzero(subset.values)[0]
        info_n = info_n[subset]

    # Generate n_rep field if not present
    if 'n_rep' not in info.columns:
        info_n['n_rep'] = np.ones((info_n.shape[0],))

    # Other contains the fields to remain constant
    other = list(info.columns.values)
    for ov in over + by:
        other.remove(ov)

    # Define operations on data
    operations = {'n_rep': np.sum}
    for o in other:
        operations[o] = max

    # Group the new data frame
    info_gb = info_n.groupby(by)
    data_info = info_gb.agg(operations).reset_index()

    # Build indicator matrix for averaging
    C = np.zeros((info.shape[0], data_info.shape[0]))
    for i, (k, v) in enumerate(info_gb.indices.items()):
        C[indx[v], i] = 1
    return data_info, C


def agg_parcels(data, label_vec, fcn=np.nanmean):
    """ Aggregates data over colums to condense to parcels

    Args:
        data (ndarray): Either 2d or 3d data structure, P has to be the last dimension
        labels (ndarray): 1d-array that gives the labels (P-vector)
        fcn (function): Function to use to aggregate over these
    Returns:
        aggdata (ndarray): Aggregated either 2d or 3d data structure
        labels (ndarray): Region number corresponding to each "column"
    """
    # Subset original data frame as needed
    labels = np.unique(label_vec[label_vec > 0])
    n_parcels = len(labels)
    psize = np.array(data.shape)
    psize[-1] = n_parcels
    parcel_data = np.zeros(psize)
    for i, l in enumerate(labels):
        parcel_data[..., i] = fcn(
            data[..., label_vec == l], axis=len(psize) - 1)
    return parcel_data, labels

def combine_parcel_labels(labels_org,labels_new, labelvec_org=None):
    """ Combines parcel labels from a new atlas to an existing atlas
    Example call: 
    mapping, lv = combine_parcel_labels(labels_org,['0','A.L','A.R','S..','M3.'],labelvec_org)
    To get different aggregations of the Nettekoven atlas
    * A.L includes A1-4L 
    * A.R includes A1-4R
    * S.. includes all S-areas
    * M3. includes M3L and M3R 

    Args:
        labels_org (list of str): N-lenght original label names (should include '0' for 0)
        labels_new (list of str): List of regexpressions for new labels (should include '0' for 0) 
        labelvec_org (ndarray, optional): Original label vector to remap (P-vector) 
    Returns:
        mapping (ndarray): New label indices for the old labels (N-length vector)
        labelvec_new (ndarray): New label vector (P-vector) - returned if labelvec_org is given
    """
    mapping = np.zeros(len(labels_org))

    for i,l in enumerate(labels_new):
        for j,lo in enumerate(labels_org):
            if re.match(l,lo):
                mapping[j] = i

    if labelvec_org is None:
        return mapping
    else :
        labelvec_new = np.zeros(labelvec_org.shape)
        for i in np.arange(len(mapping)):
            labelvec_new[labelvec_org == i] = mapping[i]
        return mapping, labelvec_new 

def optimal_contrast(data, C, X, reg_in=None, baseline=None):
    """Recombines betas from a GLM into an optimal new contrast, taking into account a design matrix

    Args:
        data (list of ndarrays): List of N x P_i arrays of data
        C (ndarray): N x Q array indicating contrasts
        X (ndarray): Optimal design matrix - Defaults to None.
        reg_in (ndarray): Contrast of interest: Logical vector indicating
            which rows of C we will put in the matrix
        baseline (ndarray): Fixed effects contrast removed after estimation
    """
    # Check the sizes
    N, Q = C.shape
    T, Np = X.shape
    # infer number of regressors of no interest that are not in the data structure
    num_nointerest = Np - N
    # Add to the contrast matrix
    Cn = sl.block_diag(C, np.eye(num_nointerest))
    # Make new design matrix
    Xn = X @ Cn
    # Loop over the data:
    data_new = []
    for i in range(len(data)):
        # Append the regressors of no interest regressors
        dat = np.concatenate([data[i],
                              np.zeros((num_nointerest, data[i].shape[1]))])
        # Do the averaging / reweighting:
        d = solve(Xn.T @ Xn, Xn.T @ X @ dat)
        # Subset to the contrast of interest
        if reg_in is not None:
            d = d[reg_in, :]
        # Now subtract baseline
        d = remove_baseline(d,baseline)
        # Put the data in a list:
        data_new.append(d)
    return data_new

def remove_baseline(data, baseline):
    """ Removes a baseline from the data
    
    Arg:
        data (ndarray): (nsubj x N x P) OR (N x P) array
        baseline (narray): 1-dimensional array (N,) of partition number or (N x npart) indicator matrix
    Returns: 
        data_sub (ndarray): Baseline subtracted data  
    """
    if baseline is None:
        return data 
    N = data.shape[-2]        # This is the trial dimension  
    if baseline.ndim == 1: 
        B = matrix.indicator(baseline)
    else: 
        B = baseline
    R = eye(N) - B @ pinv(B) # Residual forming matrix  
    return R @ data # Uses broadcasting for >2 dim arrays 

def reliability_within_subj(X, part_vec, cond_vec,
                            voxel_wise=False,
                            subtract_mean=True):
    """ Calculates the within-subject reliability of a data set
    Data (X) is grouped by condition vector, and the
    partition vector indicates the independent measurements
    Does the calculation for each subejct if X is a 3d array
    Args:
        X (ndarray): (num_subj x) num_trials x num_voxel tensor of data
        part_vec (ndarray): num_trials partition vector
        cond_vec (ndarray): num_trials condition vector
        voxel_wise (bool): Return the results as map or overall?
        subtract_mean (bool): Remove the mean per voxel before correlation calc?
    Returns:
        r (ndarray)L: (num_subj x) num_partition matrix of correlations
    """
    partitions = np.unique(part_vec)
    n_part = partitions.shape[0]
    if len(X.shape) == 2:
        X = X.reshape(1, X.shape[0], X.shape[1])
        single_subj = True
    n_subj = X.shape[0]
    if voxel_wise:
        r = np.zeros((n_subj, n_part, X.shape[2]))
    else:
        r = np.zeros((n_subj, n_part))
    Z = matrix.indicator(cond_vec)
    for s in np.arange(n_subj):
        for pn, part in enumerate(partitions):
            i1 = part_vec == part
            i2 = part_vec != part
            X1 = util.nan_linear_model(Z[i1, :], X[s, i1, :])
            X2 = util.nan_linear_model(Z[i2, :], X[s, i2, :])
            # Check if this partition contains nan row
            if subtract_mean:
                X1 -= np.nanmean(X1, axis=0)
                X2 -= np.nanmean(X2, axis=0)
            if voxel_wise:
                r[s, pn, :] = nansum(X1 * X2, axis=0) / \
                    sqrt(nansum(X1 * X1, axis=0)
                         * nansum(X2 * X2, axis=0))
            else:
                r[s, pn] = nansum(X1 * X2) / \
                    sqrt(nansum(X1 * X1) * nansum(X2 * X2))
    if single_subj:
        r = r[0, :]    
    return r


def reliability_between_subj(X, cond_vec=None,
                             voxel_wise=False,
                             subtract_mean=True):
    """ Calculates the correlation of the responses of each of the subjects with the mean of the other subjects.
    If cond_vec is given, the data is averaged across multiple measurem
    first.

    Args:
        X (ndarray): num_subj x num_trials x num_voxel tensor of data
        part_vec (ndarray): num_trials partition vector
        voxel_wise (bool): Return the results as map or overall?
        subtract_mean (bool): Remove the mean per voxel before correlation calc?

    Returns:
        r (ndarray): num_subj vector of correlations
    """
    n_subj = X.shape[0]
    n_trials = X.shape[1]
    if cond_vec is not None:
        Z = matrix.indicator(cond_vec)
    else:
        Z = eye(n_trials)
    subj_vec = np.arange(n_subj)
    if voxel_wise:
        r = np.zeros((n_subj, X.shape[2]))
    else:
        r = np.zeros((n_subj,))
    for s, i in enumerate(subj_vec):
        X1 = util.nan_linear_model(Z, X[s, :, :])
        i2 = subj_vec != s
        X2 = util.nan_linear_model(Z, np.nanmean(X[i2, :, :], axis=0))
        if subtract_mean:
            X1 -= np.nanmean(X1, axis=0)
            X2 -= np.nanmean(X2, axis=0)
        if voxel_wise:
            r[i, :] = nansum(X1 * X2, axis=0) / \
                sqrt(nansum(X1 * X1, axis=0)
                     * nansum(X2 * X2, axis=0))
        else:
            r[i] = nansum(X1 * X2) / sqrt(nansum(X1 * X1) * nansum(X2 * X2))
    return r

def reliability_maps(base_dir, dataset_name, atlas='MNISymC3', type='CondHalf',
                     subtract_mean=True, voxel_wise=True, subject_wise=False):
    """    Calculates the average within subject reliability maps across sessions for a single dataset

    Args:
        base_dir (str / path): Base directory
        dataset_name (str): Name of data set
        atlas (str): _description_. Defaults to 'MNISymC3'.
        subtract_mean (bool): Remove the mean per voxel before correlation calc?

    Returns:
        _type_: _description_
    """
    data, info, dataset = get_dataset(base_dir, dataset_name, atlas=atlas, type = type)
    n_sess = len(dataset.sessions)
    n_vox = data.shape[2]
    Rel = np.zeros((n_sess, n_vox))
    if subject_wise:
        Rel = np.zeros((n_sess, data.shape[0], n_vox))
    for i, s in enumerate(dataset.sessions):
        indx = info.sess == s
        r = reliability_within_subj(data[:, indx, :],
                                    part_vec=info[dataset.part_ind][indx],
                                    cond_vec=info[dataset.cond_ind][indx],
                                    voxel_wise=voxel_wise,
                                    subtract_mean=subtract_mean)
        if subject_wise:
            Rel[i, :, :] = np.nanmean(r, axis=1)
        else:
            Rel[i, :] = np.nanmean(np.nanmean(r, axis=0), axis=0)
    return Rel, dataset.sessions

def decompose_pattern_into_group_indiv_noise(data, criterion='global'):
    """
    this function decompose a collection of (across subjects and partitions) activity patterns (N condition x P voxels)
    into group, individual and noise components, returns the variance estimates of each component.

    Args:
        data (list,ndarray):
            * either a list of numpy ndarrays [sub-01: (n_partitions_01 x n_conditions x n_voxels), sub-02: (n_partitions_02 x n_conditions x n_voxels), ...]
            * or an ndarray of shape n_subjects x n_partitions x n_conditions x n_voxels, i.e., S x R x N x P
        criterion (str):
            * 'global':         partition variance components for the whole pattern (N x P) -> returns a single row
            * 'voxel_wise':     partition variance components for each voxel separately -> returns as many rows as voxels
            * 'condition_wise':     partition variance components for each condition separately -> returns as many rows as conditions
            * 'subject_wise':   partition variance components for the whole pattern (NxP) -> but return split by Subjects
    Returns:
        variances: (K x 3 ndarray): v_g, v_s, v_e (variance for group, subject, and noise), where K is the number of voxels, conditions, subjects, or 1
    """

    if isinstance(data, list):
        n_subjects = len(data)
        n_conditions = data[0].shape[1]
        n_voxels = data[0].shape[2]
        n_partitions_each_subject = [x.shape[0] for x in data]
        n_partitions = np.max(n_partitions_each_subject)

        # X = np.full((n_subjects, n_partitions, n_conditions, n_voxels), np.nan)
        X = np.full((n_subjects, n_partitions, n_conditions, n_voxels), 0)

        for subjI in np.arange(n_subjects):
            X[subjI, 0:n_partitions_each_subject[subjI]] = data[subjI]

    else:
        [n_subjects, n_partitions, n_conditions, n_voxels] = data.shape
        X = data

    # rearrange the data to be in the form of (n_split, n_subjects,n_partitions, n_features)
    if criterion == 'voxel_wise':
        Y = X.transpose([3, 0, 1, 2])
    elif criterion == 'condition_wise':
        Y = X.transpose([2, 0, 1, 3])
    elif criterion in ['global','subject_wise']:
        Y = X.reshape((1, n_subjects, n_partitions, n_conditions * n_voxels))
    else:
        raise(NameError('criterion needs to be global, voxel_wise, condition_wise, or subject_wise'))
    [n_split, _, _, n_features] = Y.shape

    # reshape the data to be in the form of (n_split, n_subjects*n_partitions, n_features)
    Y = Y.reshape((n_split, n_subjects * n_partitions, n_features))
    subj_vec = np.kron(np.arange(n_subjects), np.ones(n_partitions))
    part_vec = np.kron(np.ones(n_subjects), np.arange(n_partitions))
    N = n_subjects * n_partitions
    same_subj = np.equal(subj_vec.reshape(N,1),subj_vec.reshape(1,N))
    same_part = np.equal(part_vec.reshape(N,1),part_vec.reshape(1,N))

    # This computes the sums of squares-matrix for each split separately (broadcasting)
    YY = np.matmul(Y,Y.transpose((0,2,1)))

    # Find cross-products of same subject and same partition
    if criterion == 'subject_wise':
        SS_1 = np.zeros((n_subjects,))
        SS_2 = np.zeros((n_subjects,))
        SS_3 = np.zeros((n_subjects,))
        for s in np.arange(n_subjects):
            # Get the rows pertaining to the subject
            YYs = YY[:,subj_vec==s,:]
            same_subj_s = same_subj[subj_vec==s,:]
            same_part_s = same_part[subj_vec==s,:]
            SS_1[s] = np.nanmean(YYs[:,~same_subj_s],axis=1)
            SS_2[s] = np.nanmean(YYs[:,same_subj_s & ~same_part_s],axis=1)
            SS_3[s] = np.nanmean(YYs[:,same_subj_s & same_part_s],axis=1)
    else:
        SS_1 = np.nanmean(YY[:,~same_subj],axis=1)
        SS_2 = np.nanmean(YY[:,same_subj & ~same_part],axis=1)
        SS_3 = np.nanmean(YY[:,same_subj & same_part],axis=1)

    # Compute the variances from the sums of squares
    v_e = (SS_3 - SS_2) / n_features
    v_s = (SS_2 - SS_1) / n_features
    v_g = SS_1 / n_features
    variances = np.c_[v_g, v_s, v_e]

    return variances


def flat2ndarray(flat_data, part_vec, cond_vec):
    """
    convert flat data (n_subjects x n_trials x n_voxels) into a 4d ndarray (n_subjects x n_partitions x n_conditions x n_voxels)

    Args:
        flat_data (nd-array): n_subjects x n_obs x n_voxels array
        part_vec: (nd-array): n_obs -vector for partition index
        cond_vec: (nd-array): n_obs -vector for condition index

    Returns:
        data: (nd-array): n_subjects x n_partitions x n_conditions x n_voxels
    """

    [n_subjects, n_obs, n_voxels] = flat_data.shape

    unique_partitions = np.unique(part_vec)
    n_partitions = unique_partitions.size

    unique_conditions = np.unique(cond_vec)
    n_conditions = unique_conditions.size

    data = np.zeros((n_subjects, n_partitions, n_conditions, n_voxels))

    for partI in np.arange(n_partitions):
        for condI in np.arange(n_conditions):
            trial_inds = np.where(cond_vec == unique_conditions[condI] and part_vec == unique_partitions[partI])
            data[:, partI, condI, :] = np.mean(flat_data[:, trial_inds, :], axis=1)

class DataSet:
    def __init__(self, base_dir):
        """DataSet class:
        Implements the interface for each of the data set
        Note that the actual preprocessing and glm estimate
        do not have to be performed with functionality provided by
        this class. The class is just a instrument to present the user with
        a uniform interface of how to get subject info

        Args:
            basedir (str): basis directory
        """
        self.base_dir = base_dir
        self.surface_dir = base_dir + '/derivatives/{0}/anat'
        self.anatomical_dir = base_dir + '/derivatives/{0}/anat'
        self.estimates_dir = base_dir + '/derivatives/{0}/estimates'
        self.func_dir = base_dir + '/derivatives/{0}/func'
        self.suit_dir = base_dir + '/derivatives/{0}/suit'
        self.data_dir = base_dir + '/derivatives/{0}/data'
        # assume that the common atlas directory is on the level before
        self.atlas_dir = os.path.join(os.path.dirname(base_dir), 'Atlases')
        # Some information that a standard data set should have
        self.sessions = [None]
        self.default_type = None
        self.cond_ind = None  # Condition Indicator (field in tsv file )
        self.part_ind = None  # Partition Indicator (field in tsv file )
        self.cond_name = None  # Condition Names (field in tsv file )

    def get_participants(self):
        """ returns a data frame with all participants
        available in the study. The fields in the data frame correspond to the
        standard columns in participant.tsv.
        https://bids-specification.readthedocs.io/en/stable/03-modality-agnostic-files.html

        Returns:
            Pinfo (pandas data frame): participant information in standard bids format
        """
        self.part_info = pd.read_csv(
            self.base_dir + '/participants.tsv', delimiter='\t')
        return self.part_info

    def get_data_fnames(self, participant_id, session_id=None, type='Cond'):
        """ Gets all raw data files
        Args:
            participant_id (str): Subject
            session_id (str): Session ID. Defaults to None.
            type (str): Type of data. Defaults to 'Cond' for task-based data. For rest data use 'Tseries'.
        Returns:
            fnames (list): List of fnames, last one is the resMS image
            T (pd.DataFrame): Info structure for regressors (reginfo)
        """
        dirw = self.estimates_dir.format(participant_id) + f'/{session_id}'

        if type[:4] == 'Cond' or type[:4] == 'Task':
            T = pd.read_csv(
                dirw + f'/{participant_id}_{session_id}_reginfo.tsv', sep='\t')
            fnames = [f'{dirw}/{participant_id}_{session_id}_run-{t.run:02}_reg-{t.reg_id:02}_beta.nii' for i, t in T.iterrows()]
            fnames.append(f'{dirw}/{participant_id}_{session_id}_resms.nii')
        elif type == 'Tseries' or type == 'FixTseries':
            # Find all run files of the structure f'{dirw}/{participant_id}_{session_id}_run-??.nii'
            fnames = glob.glob(f'{dirw}/{participant_id}_{session_id}_run-??.nii')
            runs = [int(fname.split('run-')[-1].split('_')[0].split('.')[0]) for fname in fnames]
            runs = np.unique(runs)
            fnames = [f'{dirw}/{participant_id}_{session_id}_run-{r:02}.nii' for r in runs]
            if type == 'FixTseries':
                # Make sure to load fix-cleaned timeseries
                fnames = [f'{dirw}/{participant_id}_{session_id}_run-{r:02}_fix.nii' for r in runs]
            try:
                # Load timeseries info file if it exists
                T = pd.read_csv(
                    dirw + f'/{participant_id}_{session_id}_tinfo.tsv', sep='\t')
            except:
                # Create timeseries info yourself if it doesn't exist
                timepoints = [nb.load(fname).shape[-1] for fname in fnames]
                runs = np.repeat(runs, timepoints)
                # Timepoints start counting at 1, not 0!
                timepoints = np.arange(sum(timepoints))+1
                timepoints_string = [f'T{timepoint:04d}' for timepoint in timepoints]
                T = pd.DataFrame({'run': runs,
                                    'timepoint': timepoints_string,
                                    'time_id':timepoints}, index=None)
                
        return fnames, T

    def get_info(self, ses_id='ses-s1', type=None, subj=None, fields=None):
        """Loads all the CIFTI files in the data directory of a certain space / type and returns they content as a Numpy array

        Args:
            space (str): Atlas space (Defaults to 'SUIT3').
            ses_id (str): Session ID (Defaults to 'ses-s1').
            type (str): Type of data (Defaults to 'CondHalf').
            subj (ndarray): Subject numbers to get - by default all
            fields (list): Column names of info stucture that are returned
                these are also be tested to be equivalent across subjects
        Returns:
            Data (ndarray): (n_subj, n_contrast, n_voxel) array of data
            info (DataFramw): Data frame with common descriptor
        """
        T = self.get_participants()

        # only get data from subjects that have rest, if specified in dataset description
        if type == 'Tseries' and 'ses-rest' in T.columns:
                subj = T[T['ses-rest'] == 1].participant_id.tolist()

        # Deal with subset of subject option
        if subj is None:
            subj = np.arange(T.shape[0])
        else:
            subj = [T.participant_id.tolist().index(i) for i in subj]

        if type is None:
            type = self.default_type

        max = 0
        # Loop over the different subjects to find the most complete info
        for s in T.participant_id.iloc[subj]:
            # Get an check the information
            info_raw = pd.read_csv(self.data_dir.format(s)
                                   + f'/{s}_{ses_id}_{type}.tsv', sep='\t')
            # Reduce tsv file when fields are given
            if fields is not None:
                info = info_raw[fields]
            else:
                info = info_raw

            # Keep the most complete info
            if info.shape[0] > max:
                info_com = info
                max = info.shape[0]
        return info_com

    def get_atlasmaps(self, atlas, sub, ses_id, smooth=None, interpolation=1):
        """This function generates atlas map for the data of a specific subject into a specific atlas space. The general DataSet.get_atlasmaps defines atlas maps for different spaces
            - SUIT: Using individual normalization from source space. 
            - MNI152NLin2009cSymC: Via indivual SUIT normalization + group
            - MNI152NLin6AsymC: Via indivual SUIT normalization + group
            - MNI152Lin2009cSym: Via individual MNI normalization
            - MNI152NLin6Asym: Via individual MNI normalization
        fs32k: Via individual pial and white surfaces (need to be in source space)
        Other dataset classes will overwrite and extend this function.

        Args:
            atlas (FunctionFusion.Atlas):
                Functional Fusion atlas object
            sub (str):
                Subject_id for the individual subject
            ses_id (str):
                Session_id for the individual subject if atlasmap is session dependent. (defaults to none)
            smooth (float):
                Width of smoothing kernel for extraction. Defaults to None.
        Returns:
            AtlasMap:
                Built AtlasMap object
        """
        atlas_maps = []
        adir = self.anatomical_dir.format(sub)
        edir = self.estimates_dir.format(sub)
        if atlas.space == 'SUIT':
            deform = self.suit_dir.format(sub) + f'/{sub}_space-SUIT_xfm.nii'
            mask = self.suit_dir.format(sub) + f'/{sub}_desc-cereb_mask.nii'
            atlas_maps.append(am.AtlasMapDeform(atlas.world, deform, mask))
            atlas_maps[0].build(smooth=smooth)
        elif atlas.space in ['MNI152NLin2009cSymC','MNI152NLin6AsymC']:
            # This is nornmalization over SUIT->MNI (cerebellum only)
            deform1  = am.get_deform(atlas.space, 'SUIT')
            deform2 = self.suit_dir.format(sub) + f'/{sub}_space-SUIT_xfm.nii'
            deform = [deform1, deform2]
            mask = self.suit_dir.format(sub) + f'/{sub}_desc-cereb_mask.nii'
            atlas_maps.append(am.AtlasMapDeform(atlas.world, deform, mask))
            atlas_maps[0].build(smooth=smooth)
        elif atlas.space in ['MNI152NLin2009cSym']:
            # This is direct MNI normalization 
            deform = adir + f'/{sub}_space-{atlas.space}_xfm.nii'
            mask = edir + f'/{ses_id}/{sub}_{ses_id}_mask.nii'
            atlas_maps.append(am.AtlasMapDeform(atlas.world, deform, mask))
            atlas_maps[0].build(smooth=smooth)
        elif atlas.space == 'fs32k':
            for i, struc in enumerate(atlas.structure):
                if struc=='cortex_left':
                    hem = 'L'
                elif struc=='cortex_right':
                    hem = 'R'
                else:
                    raise ValueError('Structure for fs32k needs to be cortex_left or cortex_right.')
                pial = adir + f'/{sub}_space-32k_hemi-{hem}_pial.surf.gii'
                white = adir + f'/{sub}_space-32k_hemi-{hem}_white.surf.gii'
                mask = edir + f'/{ses_id}/{sub}_{ses_id}_mask.nii'
                atlas_maps.append(am.AtlasMapSurf(atlas.vertex[i],
                                                  white, pial, mask))
                atlas_maps[i].build()
        else:
            raise ValueError(f'Atlas space {atlas.space} not supported for extraction')
        return atlas_maps

    def extract_all(self,
                    ses_id='ses-s1',
                    type='CondHalf',
                    atlas='SUIT3',
                    smooth=None,
                    interpolation=1,
                    subj='all'):
        """Extracts data in Volumetric space from a dataset in which the data is stored in Native space. Saves the results as CIFTI files in the data directory.

        Args:
            ses_id (str):
                Session. Defaults to 'ses-s1'.
            type (str):
                Type for condense_data. Defaults to 'CondHalf'.
            atlas (str):
                Short atlas string. Defaults to 'SUIT3'.
            smooth (float):
                Smoothing kernel. Defaults to 2.0.
            subj (list / str):
                List of Subject numbers to get use. Default = 'all'
        """
        myatlas, _ = am.get_atlas(atlas)
        # create and calculate the atlas map for each participant
        T = self.get_participants()
        if subj != 'all':
            T = T.iloc[subj]
        for s in T.participant_id:
            print(f'Atlasmap {s}')
            atlas_maps = self.get_atlasmaps(myatlas, s, ses_id,
<<<<<<< HEAD
                                                  smooth=smooth
                                                  interpolation=interpolation)
=======
                                                  smooth=smooth, interpolation=interpolation)
>>>>>>> 60e97caf
            print(f'Extract {s}')
            fnames, info = self.get_data_fnames(s, ses_id, type=type)
            data = am.get_data_nifti(fnames, atlas_maps)
            data, info = self.condense_data(data, info, type,
                                            participant_id=s, ses_id=ses_id)
            # Write out data as CIFTI file
            C = myatlas.data_to_cifti(data, info.names)
            dest_dir = self.data_dir.format(s)
            Path(dest_dir).mkdir(parents=True, exist_ok=True)
            nb.save(C, dest_dir +
                    f'/{s}_space-{atlas}_{ses_id}_{type}.dscalar.nii')
            info.to_csv(
                dest_dir + f'/{s}_{ses_id}_{type}.tsv', sep='\t', index=False)


    def get_data(self, space='SUIT3', ses_id='ses-s1', type=None,
                 subj=None, fields=None, smooth=None, verbose=False):
        """Loads all the CIFTI files in the data directory of a certain space / type and returns they content as a Numpy array

        Args:
            space (str): Atlas space (Defaults to 'SUIT3').
            ses_id (str): Session ID (Defaults to 'ses-s1').
            type (str): Type of data (Defaults to 'CondHalf').
            subj (ndarray, str, or list):  Subject numbers /names to get [None = all]
            fields (list): Column names of info stucture that are returned
                these are also be tested to be equivalent across subjects
        Returns:
            Data (ndarray): (n_subj, n_contrast, n_voxel) array of data
            info (DataFramw): Data frame with common descriptor
        """
        T = self.get_participants()
        # Assemble the data
        Data = None
        # Deal with subset of subject option
        if subj is None:
            subj = T.participant_id
            # only get data from subjects that have rest, if specified in dataset description
            if type == 'Tseries' and 'ses-rest' in T.columns:
                subj = T[T['ses-rest'] == 1].participant_id.tolist()
        elif isinstance(subj, str):
            subj = [subj]
        elif isinstance(subj, (int,np.integer)):
            subj = [T.participant_id.iloc[subj]]
        elif isinstance(subj, (list, np.ndarray)):
            if isinstance(subj[0], (int,np.integer)):
                subj = T.participant_id.iloc[subj]
            elif isinstance(subj[0], str):
                subj = subj
            else:
                raise (NameError('subj must be a list of strings or integers'))
        else:
            raise (NameError('subj must be a str, int, list or ndarray'))
        if type is None:
            type = self.default_type

        info_com = self.get_info(
            subj=subj, ses_id=ses_id, type=type, fields=fields)

        # Loop again to assemble the data
        Data_list = []
        for i, s in enumerate(subj):
            # If you add verbose printout, make it so
            # that by default it is suppressed by a verbose=False option
            if verbose:
                print(f'- Getting data for {s} in {space}')
            # Load the data
            if smooth is not None:
                C = nb.load(self.data_dir.format(s)
                            + f'/{s}_space-{space}_{ses_id}_{type}_desc-sm{int(smooth)}.dscalar.nii')
            else:
                C = nb.load(self.data_dir.format(s)
                            + f'/{s}_space-{space}_{ses_id}_{type}.dscalar.nii')
            this_data = C.get_fdata()

            # Check if this subject data in incomplete
            if this_data.shape[0] != info_com.shape[0]:
                this_info = pd.read_csv(self.data_dir.format(s)
                                        + f'/{s}_{ses_id}_{type}.tsv', sep='\t')
                base = np.asarray(info_com['names'])
                incomplete = np.asarray(this_info['names'])
                for j in range(base.shape[0]):
                    if base[j] != incomplete[j]:
                        warnings.warn(
                            f'{s}, {ses_id}, {type} - missing data {base[j]}')
                        incomplete = np.insert(
                            np.asarray(incomplete), j, np.nan)
                        this_data = np.insert(this_data, j, np.nan, axis=0)
            Data_list.append(this_data[np.newaxis, ...])
        # concatenate along the first dimension (subjects)
        Data = np.concatenate(Data_list, axis=0)
        # Ensure that infinite values (from div / 0) show up as NaNs
        Data[np.isinf(Data)] = np.nan
        return Data, info_com

    def group_average_data(self, ses_id=None,
                               type=None,
                               atlas='SUIT3',
                               subj=None):
            """Loads group data in SUIT space from a standard experiment structure
            averaged across all subjects. Saves the results as CIFTI files in the data/group directory.

            Args:
                ses_id (str, optional): Session ID. If not provided, the first session ID in the dataset will be used.
                type (str, optional): Type of data. If not provided, the default type will be used.
                atlas (str, optional): Short atlas string. Defaults to 'SUIT3'.
                subj (list or None, optional): Subset of subjects to include in the group average. If None, all subjects will be included.

            """
            if ses_id is None:
                ses_id = self.sessions[0]
            if type is None:
                type = self.default_type

            data, info = self.get_data(space=atlas, ses_id=ses_id,
                                       type=type, subj=subj)
            # average across participants
            X = np.nanmean(data, axis=0)
            # make output cifti
            s = self.get_participants().participant_id[0]
            C = nb.load(self.data_dir.format(s) +
                        f'/{s}_space-{atlas}_{ses_id}_{type}.dscalar.nii')
            C = nb.Cifti2Image(dataobj=X, header=C.header)
            # save output
            dest_dir = op.join(self.data_dir.format('group'))
            Path(dest_dir).mkdir(parents=True, exist_ok=True)
            nb.save(C, dest_dir +
                    f'/group_space-{atlas}_{ses_id}_{type}.dscalar.nii')
            if 'sn' in info.columns:
                info = info.drop(columns=['sn'])

            info.to_csv(dest_dir +
                        f'/group_{ses_id}_{type}.tsv', sep='\t', index=False)

class DataSetNative(DataSet):
    """Data set with estimates data stored as
    nifti-files in Native space.
    """

    def get_atlasmaps(self, atlas, sub, ses_id, smooth=None, interpolation=1):
        """This function generates atlas map for the data of a specific subject into a specific atlas space.
        For Native space, we are using indivdual maps for SUIT and surface space.
        Addtiionally, we defines deformations MNI space via the individual normalization into MNI152NLin6Asym (FSL, SPM Segement).
        Other MNI space (symmetric etc) are not implemented yet.
        Args:
            atlas (FunctionFusion.Atlas):
                Functional Fusion atlas object
            sub (str):
                Subject_id for the individual subject
            ses_id (str):
                Session_id for the individual subject if atlasmap is session dependent. (defaults to none)
            smooth (float):
                Width of smoothing kernel for extraction. Defaults to None.
        Returns:
            AtlasMap: Built AtlasMap object
        """
        atlas_maps = []

        if atlas.space == ['MNI152NLin2009cSym','MNI152NLin6Asym']:
            # This is for MNI standard space)
            deform = self.anatomical_dir.format(sub) + f'/{sub}_space-{atlas.space}_xfm.nii'
            if not os.path.exists(deform):
                warnings.warn(f'No individual deformation found for {atlas.space} in {sub} - resortinh to MNI_xfm.nii')
                deform = self.anatomical_dir.format(sub) + f'/{sub}_space-MNI_xfm.nii'
            edir = self.estimates_dir.format(sub)
            mask = edir + f'/{ses_id}/{sub}_{ses_id}_mask.nii'
            atlas_maps.append(am.AtlasMapDeform(atlas.world, deform, mask))
            atlas_maps[0].build(smooth=smooth)
        else:
            atlas_maps = super().get_atlasmaps(atlas,sub,ses_id,smooth=smooth, interpolation=interpolation)
        return atlas_maps

class DataSetMNIVol(DataSet):
    def __init__(self, base_dir,space='MNI152NLin6Asym'):
        """Data set with estimates data stored as nifti-files in a standard group space. The exact MNI template should be indicated in the space-argument ('MNI152NLin6Asym','MNI152N2009cAsym','MNI152N2009cSym'). The small deformations between the different MNI spaces are implemented when extracting the data.

        Args:
            basedir (str): basis directory
            space (str): Group Space in which data is stored (Defaults to 'MNI152NLin6Asym').
        """
        super().__init__(base_dir)
        self.space = space

    def get_atlasmaps(self, atlas, sub, ses_id, smooth=None, interpolation=1):
        """This function generates atlas map for the data stored in MNI space.
        For SUIT and surface space, it goes over deformations estimated on the individual anatomy. If atlas.space matches dataset.space, it uses no deformation, but a direct readout. For mismatching MNI space it tries to find the correct transformation file.
        Args:
            atlas (FunctionFusion.Atlas):
                Functional Fusion atlas object
            sub (str):
                Subject_id for the individual subject
            ses_id (str):
                Session_id for the individual subject if atlasmap is session dependent. (defaults to none)
            smooth (float):
                Width of smoothing kernel for extraction. Defaults to None.
        Returns:
            AtlasMap: Built AtlasMap object
        """
        atlas_spaces = ['MNI152NLin6Asym','MNI152NLin2009cAsym','MNI152NLin2009cSym']
        atlas_maps = []
        edir = self.estimates_dir.format(sub)
        mask = edir + f'/{ses_id}/{sub}_{ses_id}_mask.nii'
        # Matching MNI space
        if atlas.space == self.space:
            atlas_maps.append(am.AtlasMapDeform(atlas.world, None, mask))
            atlas_maps[0].build(smooth=smooth)
        # Mis-matching MNI space
        elif atlas.space in atlas_spaces:
            deform = am.get_deform(atlas.space, self.space)
            atlas_maps.append(am.AtlasMapDeform(atlas.world, deform, mask))
            atlas_maps[0].build(smooth=smooth)
        # Any other space (SUIT + fs32k)
        else:
            atlas_maps = super().get_atlasmaps(atlas,sub,ses_id,smooth=smooth, interpolation=interpolation)
        return atlas_maps

class DataSetCifti(DataSet):
    """Data set that comes in HCP-format in already pre-extracted cifti files.
    """

    def get_data_fnames(self, participant_id, session_id=None):
        """ Gets all raw data files

        Args:
            participant_id (str): Subject
            session_id (str): Session ID. Defaults to None.
        Returns:
            fnames (list): List of fnames, last one is the resMS image
            T (pd.DataFrame): Info structure for regressors (reginfo)
        """
        dirw = self.estimates_dir.format(participant_id) + f'/{session_id}'
        T = pd.read_csv(
            dirw + f'/{participant_id}_{session_id}_reginfo.tsv', sep='\t')
        fnames = [f'{dirw}/{participant_id}_{session_id}_beta.dscalar.nii']
        fnames.append(
            f'{dirw}/{participant_id}_{session_id}_resms.dscalar.nii')
        return fnames, T

    def extract_all(self, ses_id='ses-s1', type='CondHalf', atlas='SUIT3'):
        """Extracts cerebellar data. Saves the results as CIFTI files in the data directory.
        Args:
            ses_id (str, optional): Session. Defaults to 'ses-s1'.
            type (str, optional): Type - defined in ger_data. Defaults to 'CondHalf'.
            atlas (str, optional): Short atlas string. Defaults to 'SUIT3'.
        """
        myatlas, _ = am.get_atlas(atlas)
        # Get the correct map into CIFTI-format
        if isinstance(myatlas, am.AtlasVolumetric):
            deform = am.get_deform(myatlas.space,'MNI152NLin6Asym')
            atlas_map = am.AtlasMapDeform(myatlas.world,
                                          deform, None)
            atlas_map.build(smooth=2.0)
        elif isinstance(myatlas, am.AtlasSurface):
            atlas_map = myatlas
        # Extract the data for each participant
        T = self.get_participants()
        for s in T.participant_id:
            print(f'Extract {s}')
            fnames, info = self.get_data_fnames(s, ses_id)
            data = am.get_data_cifti(fnames, [atlas_map])

            data, info = self.condense_data(data, info, type,
                                            participant_id=s, ses_id=ses_id)
            C = myatlas.data_to_cifti(data[0], info.names)
            dest_dir = self.data_dir.format(s)
            Path(dest_dir).mkdir(parents=True, exist_ok=True)
            nb.save(C, dest_dir +
                    f'/{s}_space-{atlas}_{ses_id}_{type}.dscalar.nii')
            info.to_csv(
                dest_dir + f'/{s}_{ses_id}_{type}.tsv', sep='\t', index=False)


class DataSetMDTB(DataSetNative):
    def __init__(self, dir):
        super().__init__(dir)
        self.sessions = ['ses-s1', 'ses-s2']
        self.default_type = 'CondHalf'
        self.cond_ind = 'cond_num_uni'
        self.part_ind = 'half'
        self.cond_name = 'cond_name'

    def condense_data(self, data, info,
                      type='CondHalf',
                      participant_id=None,
                      ses_id=None):
        """ Condense the data in a certain way optimally
        'CondHalf': Conditions with seperate estimates for first and second half of experient (Default)
        'CondRun': Conditions with seperate estimates per run. Defaults to 'CondHalf'.

        Args:
            data (list): List of extracted datasets
            info (DataFrame): Data Frame with description of data - row-wise
            type (str): Type of extraction:
            participant_id (str): ID of participant
            ses_id (str): Name of session

        Returns:
            Y (list of np.ndarray):
                A list (len = numatlas) with N x P_i numpy array of prewhitened data
            T (pd.DataFrame):
                A data frame with information about the N numbers provided
        """

        # Depending on the type, make a new contrast
        info['half'] = 2 - (info.run < 9)
        if type == 'Tseries' or type == 'FixTseries':
            info['names'] = info['timepoint']
            data_new, data_info = data, info

        else:
            if type == 'CondHalf':
                data_info, C = agg_data(info,
                                        ['half', 'cond_num'],
                                        ['run', 'reg_num'],
                                        subset=(info.instruction == 0))
                data_info['names'] = [
                    f'{d.cond_name.strip()}-half{d.half}' for i, d in data_info.iterrows()]
                # Baseline substraction
                B = matrix.indicator(data_info.half, positive=True)

            elif type == 'CondRun':
                data_info, C = agg_data(info,
                                        ['run', 'cond_num'],
                                        [],
                                        subset=(info.instruction == 0))
                data_info['names'] = [
                    f'{d.cond_name}-run{d.run:02d}' for i, d in data_info.iterrows()]

                # Baseline substraction
                B = matrix.indicator(data_info.run, positive=True)
            elif type == 'CondAll':

                data_info, C = agg_data(info,
                                        ['cond_num'],
                                        ['run', 'half', 'reg_num'],
                                        subset=(info.instruction == 0))
                data_info['names'] = [
                    f'{d.cond_name}' for i, d in data_info.iterrows()]

                # Baseline substraction
                B = np.ones((data_info.shape[0],1))

            elif type == 'TaskRun':

                data_info, C = agg_data(info,
                                        by=['run', 'task_num'],
                                        over=['reg_num'],
                                        subset=(info.instruction == 0))
                data_info['names'] = [
                    f'{d.task_name.strip()}-run{d.run}' for i, d in data_info.iterrows()]
                # Baseline substraction
                B = matrix.indicator(data_info.half, positive=True)

            # Prewhiten the data
            data_n = prewhiten_data(data)

            # Load the designmatrix and perform optimal contrast
            dir = self.estimates_dir.format(participant_id) + f'/{ses_id}'
            X = np.load(dir + f'/{participant_id}_{ses_id}_designmatrix.npy')
            reg_in = np.arange(C.shape[1], dtype=int)
            #  contrast for all instructions
            CI = matrix.indicator(info.run * info.instruction, positive=True)
            C = np.c_[C, CI]
            data_new = optimal_contrast(data_n, C, X, reg_in, baseline=B)

        return data_new, data_info


class DataSetHcpResting(DataSetCifti):
    def __init__(self, dir):
        super().__init__(dir)
        self.sessions = ['ses-rest1', 'ses-rest2']
        self.hem_name = ['cortex_left', 'cortex_right']
        self.default_type = 'Net67Run'
        self.cond_ind = 'net_id'
        self.cond_name = 'names'
        self.part_ind = 'half'

    def get_data_fnames(self, participant_id, ses_id):
        """ Gets all raw data files
        Args:
            participant_id (str): Subject
        Returns:
            fnames (list): List of fnames
        """

        dirw = self.func_dir.format(participant_id)
        fnames = []
        if ses_id == "ses-rest1":
            runs = np.arange(0, 2)
        elif ses_id == "ses-rest2":
            runs = np.arange(2, 4)
        # idx = self.sessions.index(ses_id)
        T = pd.read_csv(
            dirw + f'/{participant_id}_{ses_id}_reginfo.tsv', sep='\t')
        for r in runs:
            fnames.append(
                f'{dirw}/sub-{participant_id}_run-{r}_space-MSMSulc.dtseries.nii')
        return fnames, T

    def condense_data(self, data, info, type, participant_id=None, ses_id=None):
        if type == 'Tseries' or type == 'FixTseries':
            info['names'] = info['timepoint']
        return data, info

    def regress_networks(self, X, Y):
        """Regresses a spatial map (X) into data (Y).
        Returns the network timecourses.

        Args:
            X (np.arry): 4D Network data of the signal components
                (default input networks are in fs32k Space: 59518 vertices x nComponents )
            Y (<nibabel CIFTI image object>): fMRI timeseries in volume
                Has to be in the same space as networks (59518 vertices x nTimepoints )
        Returns:
            network_timecourse (np.ndarray):
                A numpy array (nTimepoints x nNetworks) with the fMRI timecourse for
                each resting-state network
        """
        X = X.T
        Y = Y.T.squeeze()
        d_excluded = np.where(np.isnan(Y))[0].shape[0]
        v_excluded = np.unique(np.where(np.isnan(Y))[0]).shape[0]
        print(
            f'Setting nan datapoints ({v_excluded} unique vertices) to zero. Entire timeseries: {d_excluded/v_excluded == Y.shape[1]}')
        Y[np.isnan(Y)] = 0
        network_timecourse = np.matmul(np.linalg.pinv(X), Y)

        return network_timecourse

    def average_within_Icos(self, label_file, data, atlas="fs32k"):
        """Average the raw time course for voxels within a parcel

        Args:
            label_file (str): cortical parcellation label file
            Y (np.ndarray): fMRI timeseries in volume
                Has to be in the same space as networks (59518 vertices x nTimepoints)
        Returns:
            A numpy array (nNetworks x nTimepoints) with the fMRI timecourse for
            each resting-state network
        """

        # create an instance of atlas to get the label vector
        atlas, ainfo = am.get_atlas(atlas)

        # create label_vector by passing on the label file
        # Set unite_struct to true if you want to integrate over left and right hemi
        atlas.get_parcel(label_file, unite_struct=False)

        # use agg_parcel to aggregate data over parcels and get the list of unique parcels
        parcel_data, parcels = agg_parcels(
            data, atlas.label_vector, fcn=np.nanmean)

        # fill nan value in Y to zero
        print("Setting nan datapoints (%d unique vertices) to zero"
              % np.unique(np.where(np.isnan(parcel_data))[1]).shape[0])
        # Y = np.nan_to_num(np.transpose(Y))
        parcel_data = np.nan_to_num(parcel_data)

        # return np.matmul(np.linalg.pinv(indicator_mat.T), Y)
        return parcel_data, parcels

    def correlate(self, X, Y):
        """ Correlate X and Y numpy arrays after standardizing them"""
        X = util.zstandarize_ts(X)
        Y = util.zstandarize_ts(Y)
        return Y.T @ X / X.shape[0]

    def connectivity_fingerprint(self, source, target, info, type):
        """ Calculate the connectivity fingerprint of a target region

        Args:
            source (np.ndarray): Source data
            target (np.nzdarray): Target timecourse
            info (pandas.DataFrame): Information about the source data
            type (str): Type of fingerprint to calculate ('Run' or 'All').
                        Estimates fingerprint from each run seperately or from all concatenated runs.

        Returns:
            coef (np.ndarray): Connectivity fingerprint
        """
        coefs = []
        if type == 'Run':
            for run in info.run.unique():
                data_run = source[info.run == run]
                net_run = target.T[info.run == run]
                coef = self.correlate(data_run, net_run)
                coefs.append(coef)

        elif type == 'All':
            coef = self.correlate(source, target)
            coefs.append(coef)

        return np.vstack(coefs)


class DataSetPontine(DataSetNative):
    def __init__(self, dir):
        super().__init__(dir)
        self.sessions = ['ses-01']
        self.default_type = 'TaskHalf'
        self.cond_ind = 'task_num'
        self.cond_name = 'task_name'
        self.part_ind = 'half'

    def condense_data(self, data, info,
                      type='TaskHalf',
                      participant_id=None,
                      ses_id=None):
        """ Condense the data from the pontine project after extraction

        Args:
            data (list of ndarray)
            info (dataframe)
            type (str): Type of extraction:
                'TaskHalf': Conditions with seperate estimates for first and second half of experient (Default)
                'TaskRun': Conditions with seperate estimates per run
                    Defaults to 'CondHalf'.
            participant_id (str): ID of participant
            ses_id (str): Name of session

        Returns:
            Y (list of np.ndarray):
                A list (len = numatlas) with N x P_i numpy array of prewhitened data
            T (pd.DataFrame):
                A data frame with information about the N numbers provide
            names: Names for CIFTI-file per row
        """

        # Depending on the type, make a new contrast
        info['half'] = 2 - (info.run < 9)
        n_cond = np.max(info.reg_id)

        if type == 'TaskHalf':
            data_info, C = agg_data(info,
                                    ['half', 'reg_id'],
                                    ['run', 'reg_num'],
                                    subset=(info.reg_id > 0))
            data_info['names'] = [
                f'{d.task_name.strip()}-half{d.half}' for i, d in data_info.iterrows()]
            # Baseline substraction
            B = matrix.indicator(data_info.half, positive=True)

        elif type == 'TaskRun':

            data_info, C = agg_data(info,
                                    ['run', 'reg_id'],
                                    ['reg_num'],
                                    subset=(info.reg_id > 0))
            data_info['names'] = [
                f'{d.task_name.strip()}-run{d.run}' for i, d in data_info.iterrows()]
            # Baseline substraction
            B = matrix.indicator(data_info.half, positive=True)

        elif type == 'TaskAll':
            data_info, C = agg_data(info,
                                    ['reg_id'],
                                    ['run', 'half', 'reg_num'],
                                    subset=(info.reg_id > 0))
            data_info['names'] = [
                f'{d.task_name.strip()}' for i, d in data_info.iterrows()]
            # Baseline substraction
            B = np.ones((data_info.shape[0],1))

        # Prewhiten the data
        data_n = prewhiten_data(data)

        # Load the designmatrix and perform optimal contrast
        X = np.load(self.estimates_dir.format(participant_id) + f'/{ses_id}/{participant_id}_{ses_id}_designmatrix.npy')
        reg_in = np.arange(C.shape[1], dtype=int)
        CI = matrix.indicator(info.run * info.instruction, positive=True)
        C = np.c_[C, CI]

        data_new = optimal_contrast(data_n, C, X, reg_in)

        return data_new, data_info


class DataSetNishi(DataSetNative):
    def __init__(self, dir):
        super().__init__(dir)
        self.sessions = ['ses-01', 'ses-02']
        self.default_type = 'CondHalf'
        self.cond_ind = 'reg_id'
        self.cond_name = 'task_name'
        self.part_ind = 'half'

    def condense_data(self, data, info,
                      type='TaskHalf',
                      participant_id=None,
                      ses_id=None):
        """ Condense the data from the pontine project after extraction

        Args:
            data (list of ndarray)
            info (dataframe)
            type (str): Type of extraction:
                'TaskHalf': Conditions with seperate estimates for first and second half of experient (Default)
                'TaskRun': Conditions with seperate estimates per run
                    Defaults to 'CondHalf'.
            participant_id (str): ID of participant
            ses_id (str): Name of session

        Returns:
            Y (list of np.ndarray):
                A list (len = numatlas) with N x P_i numpy array of prewhitened data
            T (pd.DataFrame):
                A data frame with information about the N numbers provide
            names: Names for CIFTI-file per row
        """
        # Depending on the type, make a new contrast
        info['half'] = 2 - (info.run < (len(np.unique(info.run)) / 2 + 1))
        n_cond = np.max(info.reg_id)

        if type == 'CondHalf':
            data_info, C = agg_data(info,
                                    ['half', 'reg_id'],
                                    ['run', 'reg_num'])
            data_info['names'] = [
                f'{d.task_name.strip()}-half{d.half}' for i, d in data_info.iterrows()]

            # Baseline substraction
            B = matrix.indicator(data_info.half, positive=True)

        elif type == 'CondRun':
            data_info, C = agg_data(info,
                                    ['run', 'reg_id'],
                                    ['reg_num'])

            data_info['names'] = [
                f'{d.task_name.strip()}-run{d.run:02d}' for i, d in data_info.iterrows()]
            # Baseline substraction
            B = matrix.indicator(data_info.run, positive=True)
        elif type == 'CondAll':
            data_info, C = agg_data(info,
                                    ['reg_id'],
                                    ['run', 'half'])
            # Baseline substraction
            B = np.ones((data_info.shape[0],))

        # Prewhiten the data
        data_n = prewhiten_data(data)

        # Load the designmatrix and perform optimal contrast
        X = np.load(self.estimates_dir.format(participant_id) + f'/{ses_id}/{participant_id}_{ses_id}_designmatrix.npy')
        reg_in = np.arange(C.shape[1], dtype=int)
        data_new = optimal_contrast(data_n, C, X, reg_in, baseline=B)

        return data_new, data_info


class DataSetIBC(DataSetNative):
    def __init__(self, dir):
        super().__init__(dir)
        self.sessions = ['ses-archi',
                         'ses-clips4',
                         'ses-enumeration',
                         'ses-hcp1', 'ses-hcp2',
                         'ses-lyon1', 'ses-lyon2',
                         'ses-mathlang',
                         'ses-mtt1', 'ses-mtt2',
                         'ses-preference',
                         'ses-rsvplanguage',
                         'ses-spatialnavigation',
                         'ses-tom']
        self.default_type = 'CondHalf'
        self.cond_ind = 'cond_num_uni'
        self.cond_name = 'cond_name'
        self.part_ind = 'half'

    def get_participants(self):
        """ returns a data frame with all participants complete participants
        Returns:
            Pinfo (pandas data frame): participant information in standard bids format
        """
        self.part_info = pd.read_csv(
            self.base_dir + '/participants.tsv', delimiter='\t')
        return self.part_info[self.part_info.complete == 1]

    def get_data_fnames(self, participant_id, session_id=None, type = "CondHalf"):
        """ Gets all raw data files

        Args:
            participant_id (str): Subject
            session_id (str): Session ID. Defaults to None.
        Returns:
            fnames (list): List of fnames, last one is the resMS image
            T (pd.DataFrame): Info structure for regressors (reginfo)
        """
        dirw = self.estimates_dir.format(participant_id) + f'/{session_id}'
        T = pd.read_csv(
            dirw + f'/{participant_id}_{session_id}_reginfo.tsv', sep='\t')
        fnames = [
            f'{dirw}/{participant_id}_{session_id}_run-{t.run:02}_reg-{t.reg_id:02}_beta.nii' for i, t in T.iterrows()]
        fnames.append(f'{dirw}/{participant_id}_{session_id}_resms.nii')
        return fnames, T

    def get_atlasmaps(self, atlas, sub, ses_id, smooth=None, interpolation=1):
        """This function generates atlas map for the data of a specific subject into a specific atlas space.
        Uses the general ones, but overwrites the choice of masks
        Args:
            atlas (FunctionFusion.Atlas):
                Functional Fusion atlas object
            sub (str):
                Subject_id for the individual subject
            ses_id (str):
                Session_id for the individual subject if atlasmap is session dependent. (defaults to none)
            smooth (float):
                Width of smoothing kernel for extraction. Defaults to None.
        Returns:
            AtlasMap: Built AtlasMap object
        """
        atlas_maps = []
        if atlas.space == 'SUIT':
            deform = self.suit_dir.format(sub) + f'/{sub}_space-SUIT_xfm.nii'
            mask = self.estimates_dir.format(sub) + f'/{ses_id}/{sub}_{ses_id}_mask.nii'
            add_mask = self.suit_dir.format(sub) + f'/{sub}_desc-cereb_mask.nii'
            atlas_map = am.AtlasMapDeform(atlas.world, deform, mask)
            atlas_map.build(smooth=2.0, additional_mask=add_mask)
        elif atlas.space in ['MNI152NLin2009cSymC','MNI152NLin6AsymC']:
            # This is nornmalization over SUIT->MNI (cerebellum only)
            deform1, m = am.get_deform(atlas.space, 'SUIT')
            deform2 = self.suit_dir.format(sub) + f'/{sub}_space-SUIT_xfm.nii'
            deform = [deform1, deform2]
            mask = self.estimates_dir.format(sub) + f'/{ses_id}/{sub}_{ses_id}_mask.nii'
            add_mask = self.suit_dir.format(sub) + f'/{sub}_desc-cereb_mask.nii'
            atlas_maps.append(am.AtlasMapDeform(atlas.world, deform, mask))
            atlas_maps[0].build(smooth=smooth,additional_mask=add_mask)
        else:
            atlas_maps=super().get_atlasmaps(atlas, sub, ses_id, smooth=smooth, interpolation=interpolation)
        return atlas_maps

    def condense_data(self, data, info,
                      type='CondHalf',
                      participant_id=None,
                      ses_id=None):
        """ Condense the data in a certain way optimally
        Args:
            data (list): List of extracted datasets
            info (DataFrame): Data Frame with description of data - row-wise
            type (str): Type of extraction:
                'CondHalf': Conditions with seperate estimates for first and second half of experient (Default)
                'CondRun': Conditions with seperate estimates per run
                    Defaults to 'CondHalf'.
            participant_id (str): ID of participant
            ses_id (str): Name of session

        Returns:
            Y (list of np.ndarray):
                A list (len = numatlas) with N x P_i numpy array of prewhitened data
            T (pd.DataFrame):
                A data frame with information about the N numbers provide
            names: Names for CIFTI-file per row
        """
        n_cond = np.max(info.reg_id)
        info['n_rep'] = np.ones((info.shape[0],))
        if type == 'CondHalf':
            data_info, C = agg_data(info,
                                    ['half', 'cond_num_uni'],
                                    ['run', 'reg_num'])
            data_info['names'] = [
                f'{d.cond_name.strip()}-half{d.half}' for i, d in data_info.iterrows()]

        # Prewhiten the data
        data_n = prewhiten_data(data)

        for i in range(len(data_n)):
            data_n[i] = pinv(C) @ data_n[i]
        return data_n, data_info

class DataSetDemand(DataSetCifti):
    def __init__(self, dir):
        super().__init__(dir)
        self.sessions = ['ses-01']
        self.default_type = 'CondHalf'
        self.cond_ind = 'reg_id'
        self.cond_name = 'cond_name'
        self.part_ind = 'half'

    def condense_data(self, data, info,
                      type='CondHalf',
                      participant_id=None,
                      ses_id=None):
        """ Extract data in a specific atlas space
        Args:
            participant_id (str): ID of participant
            atlas_maps (list): List of atlasmaps
            ses_id (str): Name of session
            type (str): Type of extraction:
                'CondHalf': Conditions with seperate estimates for first and second half of experient (Default)
                'CondRun': Conditions with seperate estimates per run
                    Defaults to 'CondHalf'.

        Returns:
            Y (list of np.ndarray):
                A list (len = numatlas) with N x P_i numpy array of prewhitened data
            T (pd.DataFrame):
                A data frame with information about the N numbers provide
            names: Names for CIFTI-file per row
        """
        # Depending on the type, make a new contrast
        info['half'] = (info.run % 2) + 1
        n_cond = np.max(info.reg_id)
        if type == 'CondHalf':
            data_info, C = agg_data(info, ['half', 'reg_id'], ['run'])
            data_info['names'] = [f'{d.cond_name.strip()}-half{d.half}'
                                  for i, d in data_info.iterrows()]
        elif type == 'CondAll':
            data_info, C = agg_data(info, ['reg_id'], ['half', 'run'])
            data_info['names'] = [f'{d.cond_name.strip()}-half{d.half}'
                                  for i, d in data_info.iterrows()]

        # Prewhiten the data
        data_n = prewhiten_data(data)

        # Combine with contrast
        for i in range(len(data_n)):
            data_n[i] = pinv(C) @ data_n[i]
        return data_n, data_info


class DataSetWMFS(DataSetNative):
    def __init__(self, dir):
        super().__init__(dir)
        self.sessions = ['ses-01', 'ses-02']
        self.default_type = 'CondHalf'
        self.cond_ind = 'reg_id'
        self.cond_name = 'cond_name'
        self.part_ind = 'half'

    def condense_data(self, data, info,
                      type='CondHalf',
                      participant_id=None,
                      ses_id=None):
        """ Condense the data in a certain way optimally
        Args:
            data (list): List of extracted datasets
            info (DataFrame): Data Frame with description of data - row-wise
            type (str): Type of extraction:
                'CondHalf': Conditions with seperate estimates for first and second half of experient (Default)
                'CondRun': Conditions with seperate estimates per run
                    Defaults to 'CondHalf'.
            participant_id (str): ID of participant
            ses_id (str): Name of session

        Returns:
            Y (list of np.ndarray):
                A list (len = numatlas) with N x P_i numpy array of prewhitened data
            T (pd.DataFrame):
                A data frame with information about the N numbers provide
            names: Names for CIFTI-file per row
        """

        # Depending on the type, make a new contrast
        info['half'] = 2 - (info.run < 3)
        n_cond = np.max(info.loc[info.error == 0].reg_id)

        if type == 'CondHalf':
            # Make new data frame for the information of the new regressors

            data_info, C = agg_data(info,
                                    ['half', 'cond_num'],
                                    ['run', 'reg_num'],
                                    subset=(info.error == 0))
            data_info['names'] = [
                f'{d.cond_name.strip()}-half{d.half}' for i, d in data_info.iterrows()]
        elif type == 'CondRun':

            # Subset of info sutructure
            data_info, C = agg_data(info,
                                    ['run', 'cond_num'],
                                    ['reg_num'],
                                    subset=(info.error == 0))
            data_info['names'] = [
                f'{d.cond_name.strip()}-run{d.run:02d}' for i, d in data_info.iterrows()]
        elif type == 'CondAll':
            data_info, C = agg_data(info,
                                    ['cond_num'],
                                    ['run', 'half', 'reg_num'],
                                    subset=(info.error == 0))
            # data_info = info_gb.agg({'n_rep':np.sum}).reset_index(drop=True)
            data_info['names'] = [
                f'{d.cond_name.strip()}' for i, d in data_info.iterrows()]

        # Prewhiten the data
        data_n = prewhiten_data(data)

        # Load the designmatrix and perform optimal contrast
        dir = self.estimates_dir.format(participant_id) + f'/{ses_id}'
        X = np.load(dir + f'/{participant_id}_{ses_id}_designmatrix.npy')
        reg_in = np.arange(C.shape[1], dtype=int)
        data_new = optimal_contrast(data_n, C, X, reg_in, baseline=None)

        return data_new, data_info


class DataSetSomatotopic(DataSetMNIVol):
    def __init__(self, dir):
        super().__init__(dir)
        self.space = 'MNI152NLin6Asym'
        self.sessions = ['ses-motor']
        self.default_type = 'CondHalf'
        self.cond_ind = 'reg_id'
        self.cond_name = 'cond_name'
        self.part_ind = 'half'

    def get_atlasmaps(self, atlas, sub=None, ses_id = None, smooth=None, interpolation=1):
        """ Gets group atlasmaps.
        Assumes that all scans are in the same space (self.space)

        Args:
            sub (str; optional): Subject
        Returns:
            atlas_maps (list): List of atlasmaps

        """
        # if you have group xfm file, then you get it from the atlas directory
        # if you have xfm files per subject, then you can get it from the anat dir under individual subject
        atlas_maps = []
        if atlas.structure == 'cerebellum':
            deform = self.atlas_dir + \
                f'/tpl-{self.space}/tpl-{self.space}_from-SUIT_xfm.nii'
            if atlas.name[0:4] != 'SUIT':
                deform1 = am.get_deform(atlas.space, 'SUIT')
                deform = [deform1, deform]
            mask = self.atlas_dir + \
                f'/{self.space}/{self.space}_desc-cereb_mask.nii'
            atlas_maps.append(am.AtlasMapDeform(atlas.world, deform, mask))
            atlas_maps[0].build(smooth=smooth)
        elif atlas.space == 'fs32k':
            for i, hem in enumerate(['L', 'R']):
                adir = self.anatomical_dir.format(sub)
                pial = adir + f'/{sub}_space-32k_hemi-{hem}_pial.surf.gii'
                white = adir + f'/{sub}_space-32k_hemi-{hem}_white.surf.gii'
                mask = self.atlas_dir + \
                    f'/{self.space}/{self.space}_mask.nii'
                atlas_maps.append(am.AtlasMapSurf(atlas.vertex[i],
                                                  white, pial, mask))
                atlas_maps[i].build()
        else:
            atlas_maps = super().get_atlasmaps(atlas, sub, ses_id, smooth=smooth, interpolation=interpolation)
        return atlas_maps

    def condense_data(self, data, info,
                      type='CondHalf',
                      participant_id=None,
                      ses_id=None):
        """ Extract data in a specific atlas space
        Args:
            participant_id (str): ID of participant
            atlas_maps (list): List of atlasmaps
            ses_id (str): Name of session
            type (str): Type of extraction:
                'CondHalf': Conditions with seperate estimates for first and second half of experient (Default)
                'CondRun': Conditions with seperate estimates per run
                    Defaults to 'CondHalf'.

        Returns:
            Y (list of np.ndarray):
                A list (len = numatlas) with N x P_i numpy array of prewhitened data
            T (pd.DataFrame):
                A data frame with information about the N numbers provide
            names: Names for CIFTI-file per row

        N.B.: Because some runs are missing for session 1-3, CondRun can only be run for session 04 (which has all runs for all subjects).
        Missing runs are: S3_sess03_MOTOR6, S3_sess01_MOTOR3, S3_sess01_MOTOR4, S3_sess01_MOTOR5, S4_sess01_MOTOR6, S4_sess02_MOTOR6 & S6_sess02_MOTOR2
        """
        # Depending on the type, make a new contrast
        info['half'] = (info.run % 2) + 1
        n_cond = np.max(info.reg_id)
        if type == 'CondHalf':
            data_info, C = agg_data(info, ['half', 'reg_id'], ['run'])
            data_info['names'] = [f'{d.cond_name.strip()}-half{d.half}'
                                  for i, d in data_info.iterrows()]
        elif type == 'CondAll':
            data_info, C = agg_data(info, ['reg_id'], ['half', 'run'])
            data_info['names'] = [
                f'{d.cond_name}' for i, d in data_info.iterrows()]
        elif type == 'CondRun':
            data_info, C = agg_data(info, ['run', 'half', 'reg_id'], [])
            data_info['names'] = [f'{d.cond_name.strip()}-run{d.run}'
                                  for i, d in data_info.iterrows()]

        # Prewhiten the data
        data_n = prewhiten_data(data)

        # Combine with contrast
        for i in range(len(data_n)):
            data_n[i] = pinv(C) @ data_n[i]
        return data_n, data_info


class DataSetDmcc(DataSetMNIVol):
    def __init__(self, dir):
        super().__init__(dir)
        self.space = 'MNI152NLin2009cAsym'
        self.sessions = ['ses-axcpt-bas-mixed', 'ses-cuedts-bas-mixed', 'ses-stern-bas-mixed', 'ses-stroop-bas-mixed']
        self.default_type = 'CondHalf'
        self.cond_ind = 'reg_id'
        self.cond_name = 'cond_name'
        self.part_ind = 'knot_num'

    def get_data_fnames(self, participant_id, session_id=None, type='Cond'):
        """ Gets all raw data files
        Args:
            participant_id (str): Subject
            session_id (str): Session ID. Defaults to None.
            type (str): Type of data. Defaults to 'Cond' for task-based data. For rest data use 'Tseries'.
        Returns:
            fnames (list): List of fnames, last one is the resMS image
            T (pd.DataFrame): Info structure for regressors (reginfo)
        """
        dirw = self.estimates_dir.format(participant_id) + f'/{session_id}'
        # handle subjects with missing pro or rea sessions
        T = pd.read_csv(
            dirw + f'/{participant_id}_{session_id}_reginfo.tsv', sep='\t')
        
        if type == 'Contrast': # if you wanna look/work with at contrasts
            T = pd.read_csv(
                dirw + f'/{participant_id}_{session_id}_coninfo.tsv', sep='\t')
        
        
        if type[:4] == 'Cond' or type[:4] == 'Task' or type[:4] == 'Blck':
            fnames = [f'{dirw}/{participant_id}_{session_id}_run-{t.run:02}_reg-{t.reg_id:02}_beta.nii' for i, t in T.iterrows()]
            # fnames.append(f'{dirw}/{participant_id}_{session_id}_resms.nii')
        elif type == 'Contrast':
            fnames = [f'{dirw}/{participant_id}_{session_id}_run-{t.run:02}_reg-{t.con_id:02}_con.nii' for i, t in T.iterrows()]
        elif type == 'Tseries' or type == 'FixTseries':
            fnames = [f'{dirw}/{participant_id}_{session_id}_run-{r:02}.nii' for r in T.run.unique().tolist()]
        return fnames, T

    def condense_data(self, data, info,
                      type='CondHalf',
                      participant_id=None,
                      ses_id=None):
        """ Extract data in a specific atlas space
        Args:
            participant_id (str): ID of participant
            atlas_maps (list): List of atlasmaps
            ses_id (str): Name of session
            type (str): Type of extraction:
                'CondHalf': Conditions with seperate estimates for first and second half of experient (Default)
                'CondRun': Conditions with seperate estimates per run
                    Defaults to 'CondHalf'.

        Returns:
            Y (list of np.ndarray):
                A list (len = numatlas) with N x P_i numpy array of prewhitened data
            T (pd.DataFrame):
                A data frame with information about the N numbers provide
            names: Names for CIFTI-file per row

        N.B.: Because some runs are missing for session 1-3, CondRun can only be run for session 04 (which has all runs for all subjects).
        Missing runs are: S3_sess03_MOTOR6, S3_sess01_MOTOR3, S3_sess01_MOTOR4, S3_sess01_MOTOR5, S4_sess01_MOTOR6, S4_sess02_MOTOR6 & S6_sess02_MOTOR2
        """
        # Depending on the type, make a new contrast
        info['half'] = (info.run % 2) + 1
        # n_cond = np.max(info.reg_id)
        
        if type == 'CondAll':
            data_info, C = agg_data(info, ['cond_num', 'cond_name'], ['knot_num', 'run'])
            data_info['names'] = [
                f'{d.cond_name}' for i, d in data_info.iterrows()]
        elif type == 'Contrast':
            data_info, C = agg_data(info, ['contrast_num', 'contrast_name'], ['knot_num', 'run'])
            data_info['names'] = [
                f'{d.contrast_name}' for i, d in data_info.iterrows()]
            
        

        # Prewhiten the data
        # data_n = prewhiten_data(data)
        # NOTE: I am currently using betas estimated using AFNI TentZero
        # It does not output ResMS and based on the documentation, it prewhitens the data
        # so the betas produced are already prewhitened.
        # data_n = prewhiten_data(data)
        data_n = data

        # Load the designmatrix and perform optimal contrast
        if type != 'Contrast':
            dir = self.estimates_dir.format(participant_id) + f'/{ses_id}'
            X = np.load(dir + f'/{participant_id}_{ses_id}_designmatrix.npy')
            reg_in = np.arange(C.shape[1], dtype=int)
            data_new = optimal_contrast(data_n, C, X, reg_in, baseline=None)
        else:
            data_new = data_n
            for i in range(len(data_n)):
                data_new[i] = pinv(C) @ data_n[i]

        
        return data_new, data_info


class DataSetLanguage(DataSetNative):
    def __init__(self, dir):
        super().__init__(dir)
        self.sessions = ['ses-01','ses-02']
        self.default_type = 'CondHalf'
        self.cond_ind = 'reg_id'
        self.cond_name = 'taskName'
        self.part_ind = 'half'

    def condense_data(self, data, info,
                      type='TaskHalf',
                      participant_id=None,
                      ses_id=None):
        """ Condense the data from the language localizer project after extraction

        Args:
            data (list of ndarray)
            info (dataframe)
            type (str): Type of extraction:
                'TaskHalf': Conditions with seperate estimates for first and second half of experient (Default)
                'TaskRun': Conditions with seperate estimates per run
                    Defaults to 'CondHalf'.
            participant_id (str): ID of participant
            ses_id (str): Name of session

        Returns:
            Y (list of np.ndarray):
                A list (len = numatlas) with N x P_i numpy array of prewhitened data
            T (pd.DataFrame):
                A data frame with information about the N numbers provide
            names: Names for CIFTI-file per row
        """

        # Depending on the type, make a new contrast
        info['half'] = 2 - (info.run < 5)
        if type == 'Tseries' or type == 'FixTseries':
            info['names'] = info['timepoint']
            data_new, data_info = data, info

        else:
            if type == 'CondHalf':
                data_info, C = agg_data(info,
                                        ['half', 'reg_id'],
                                        ['run', 'reg_num'],
                                        subset=(info.reg_id >0))
                data_info['names'] = [
                    f'{d.taskName.strip()}-half{d.half}' for i, d in data_info.iterrows()]
                # Baseline substraction

            elif type == 'CondRun':

                data_info, C = agg_data(info,
                                        ['run', 'reg_id'],
                                        ['reg_num'],
                                        subset=(info.reg_id > 0))
                data_info['names'] = [
                    f'{d.taskName.strip()}-run{d.run}' for i, d in data_info.iterrows()]
                # Baseline substraction

            elif type == 'CondAll':
                data_info, C = agg_data(info,
                                        ['reg_id'],
                                        ['run', 'half', 'reg_num'],
                                        subset=(info.reg_id > 0))
                data_info['names'] = [
                    f'{d.taskName.strip()}' for i, d in data_info.iterrows()]
                # Baseline substraction

            # Prewhiten the data
            data_n = prewhiten_data(data)

            dir = self.estimates_dir.format(participant_id) + f'/{ses_id}'

            # Load the designmatrix and perform optimal contrast
            X = np.load(dir + f'/{participant_id}_{ses_id}_designmatrix.npy')
            reg_in = np.arange(C.shape[1], dtype=int)
            CI = matrix.indicator(info.run * info.inst, positive=True)
            C = np.c_[C, CI]

            data_new = optimal_contrast(data_n, C, X, reg_in)

        return data_new, data_info

class DataSetHcpTask(DataSetNative):
    def __init__(self, dir):
        super().__init__(dir)
        self.sessions = ['ses-task']
        self.default_type = 'CondHalf'
        self.cond_ind = 'reg_id'
        self.cond_name = 'cond_name'
        self.part_ind = 'half'

    def condense_data(self, data, info,
                      type='CondHalf',
                      participant_id=None,
                      ses_id=None):
        """ Condense the data in a certain way optimally
        'CondHalf': Conditions with seperate estimates for first and second half of experient (Default)
        'CondRun': Conditions with seperate estimates per run. Defaults to 'CondHalf'.

        Args:
            data (list): List of extracted datasets
            info (DataFrame): Data Frame with description of data - row-wise
            type (str): Type of extraction:
            participant_id (str): ID of participant
            ses_id (str): Name of session

        Returns:
            Y (list of np.ndarray):
                A list (len = numatlas) with N x P_i numpy array of prewhitened data
            T (pd.DataFrame):
                A data frame with information about the N numbers provided
        """

        # Depending on the type, make a new contrast
        if type == 'CondHalf':
            data_info, C = agg_data(info,
                                    ['half','reg_id'],
                                    ['run', 'reg_num']
                                    )
            data_info['names'] = [
                f'{d.cond_name.strip()}-half{d.half}' for i, d in data_info.iterrows()]

        elif type == 'CondRun':
            data_info, C = agg_data(info,
                                    ['run', 'reg_id'],
                                    ['reg_num', 'half']
                                    )
            data_info['names'] = [
                f'{d.cond_name}-run{d.run:02d}' for i, d in data_info.iterrows()]

        elif type == 'CondAll':

            data_info, C = agg_data(info,
                                    ['reg_id'],
                                    ['run', 'half', 'reg_num']
                                    )
            data_info['names'] = [
                f'{d.cond_name}' for i, d in data_info.iterrows()]

        # Prewhiten the data
        data_n = prewhiten_data(data)

        # Combine with contrast
        for i in range(len(data_n)):
            data_n[i] = pinv(C) @ data_n[i]
            
        return data_n, data_info

class DataSetSocial(DataSetNative):
    def __init__(self, dir):
        super().__init__(dir)
        self.sessions = ['ses-social', 'ses-rest']
        self.default_type = 'CondHalf'
        self.cond_ind = 'reg_id'
        self.cond_name = 'condName'
        self.part_ind = 'half'

    def condense_data(self, data, info,
                      type='CondHalf',
                      participant_id=None,
                      ses_id=None):
        """ Condense the data from the language localizer project after extraction

        Args:
            data (list of ndarray)
            info (dataframe)
            type (str): Type of extraction:
                'CondHalf': Conditions with seperate estimates for first and second half of experient (Default)
                'CondRun': Conditions with seperate estimates per run
                    Defaults to 'CondHalf'.
                'CondAll': Conditions with all estimates combined
            participant_id (str): ID of participant
            ses_id (str): Name of session

        Returns:
            Y (list of np.ndarray):
                A list (len = numatlas) with N x P_i numpy array of prewhitened data
            T (pd.DataFrame):
                A data frame with information about the N numbers provide
            names: Names for CIFTI-file per row
        """

        # Depending on the type, make a new contrast
        info['half'] = 2 - (info.run < 5)
        if type == 'Tseries' or type == 'FixTseries':
            info['names'] = info['timepoint']
            data_new, data_info = data, info

        else:
            if type == 'CondHalf':
                data_info, C = agg_data(info,
                                        ['half', 'reg_id'],
                                        ['run', 'reg_num'],
                                        subset=(info.reg_id >0))
                data_info['names'] = [
                    f'{d.taskName.strip()}-half{d.half}' for i, d in data_info.iterrows()]
                # Baseline substraction

            elif type == 'CondRun':

                data_info, C = agg_data(info,
                                        ['run', 'reg_id'],
                                        ['reg_num'],
                                        subset=(info.reg_id > 0))
                data_info['names'] = [
                    f'{d.taskName.strip()}-run{d.run}' for i, d in data_info.iterrows()]
                # Baseline substraction

            elif type == 'CondAll':
                data_info, C = agg_data(info,
                                        ['reg_id'],
                                        ['run', 'half', 'reg_num'],
                                        subset=(info.reg_id > 0))
                data_info['names'] = [
                    f'{d.taskName.strip()}' for i, d in data_info.iterrows()]
                # Baseline substraction

            # Prewhiten the data
            data_n = prewhiten_data(data)

            dir = self.estimates_dir.format(participant_id) + f'/{ses_id}'

            # Load the designmatrix and perform optimal contrast
            X = np.load(dir + f'/{participant_id}_{ses_id}_designmatrix.npy')
            reg_in = np.arange(C.shape[1], dtype=int)
            CI = matrix.indicator(info.run * info.inst, positive=True)
            C = np.c_[C, CI]

            data_new = optimal_contrast(data_n, C, X, reg_in)

        return data_new, data_info<|MERGE_RESOLUTION|>--- conflicted
+++ resolved
@@ -798,12 +798,8 @@
         for s in T.participant_id:
             print(f'Atlasmap {s}')
             atlas_maps = self.get_atlasmaps(myatlas, s, ses_id,
-<<<<<<< HEAD
                                                   smooth=smooth
-                                                  interpolation=interpolation)
-=======
-                                                  smooth=smooth, interpolation=interpolation)
->>>>>>> 60e97caf
+                                                  interpolation=interpolation, interpolation=interpolation)
             print(f'Extract {s}')
             fnames, info = self.get_data_fnames(s, ses_id, type=type)
             data = am.get_data_nifti(fnames, atlas_maps)
