import numpy as np
from numpy.linalg import inv, pinv
import nibabel as nb
import Functional_Fusion.util as ut
import Functional_Fusion.atlas_map as am
import pandas as pd
from pathlib import Path
import re
import Functional_Fusion.dataset as ds
import scripts.fusion_paths as paths


base_dir = paths.set_base_dir()
data_dir = paths.set_fusion_dir(base_dir)
atlas_dir = paths.set_atlas_dir(base_dir)


def regress_networks(X, Y):
    """Regresses a spatial map (X) into data (Y).
    Returns the network timecourses.

    Args:
        X (np.arry): 4D Network data of the signal components
            (default input networks are in fs32k Space: 59518 vertices x nComponents )
        Y (<nibabel CIFTI image object>): fMRI timeseries in volume
            Has to be in the same space as networks (59518 vertices x nTimepoints )
    Returns:
        network_timecourse (np.ndarray):
            A numpy array (nTimepoints x nNetworks) with the fMRI timecourse for
            each resting-state network
    """
    X = X.T
    Y = Y.T.squeeze()
    d_excluded = np.where(np.isnan(Y))[0].shape[0]
    v_excluded = np.unique(np.where(np.isnan(Y))[0]).shape[0]
    if not v_excluded == 0:
        print(
            f'Setting nan datapoints ({v_excluded} unique vertices) to zero. Entire timeseries: {d_excluded/v_excluded == Y.shape[1]}')
    Y[np.isnan(Y)] = 0
    network_timecourse = np.matmul(np.linalg.pinv(X), Y)

    return network_timecourse


def average_within_Icos(label_file, data, atlas="fs32k"):
    """Average the raw time course for voxels within a parcel

    Args:
        label_file (str): cortical parcellation label file
        Y (np.ndarray): fMRI timeseries in volume
            Has to be in the same space as networks (59518 vertices x nTimepoints)
    Returns:
        A numpy array (nNetworks x nTimepoints) with the fMRI timecourse for
        each resting-state network
    """

    # create an instance of atlas to get the label vector
    atlas, ainfo = am.get_atlas(atlas)

    # create label_vector by passing on the label file
    # Set unite_struct to true if you want to integrate over left and right hemi
    atlas.get_parcel(label_file, unite_struct=False)

    # use agg_parcel to aggregate data over parcels and get the list of unique parcels
    parcel_data, parcels = ds.agg_parcels(
        data, atlas.label_vector, fcn=np.nanmean)

    # fill nan value in Y to zero
    print("Setting nan datapoints (%d unique vertices) to zero"
          % np.unique(np.where(np.isnan(parcel_data))[1]).shape[0])
    # Y = np.nan_to_num(np.transpose(Y))
    parcel_data = np.nan_to_num(parcel_data)

    # return np.matmul(np.linalg.pinv(indicator_mat.T), Y)
    return parcel_data, parcels


def binarize_top_percent(arr, percent=0.1, keep_top=False):
    """Binarization of the rsFC by giving a top percent
    For example, the top 10% values are 1, the rest are 0s

    Args:
        arr (np.array): the given rsFC matrix to biniarize
        percent (float): the number of top percent to keep

    Returns:
        result (np.int8): the binarized rsFC
    """
    # Ensure the input is a NumPy array / set nan to -1
    arr = np.nan_to_num(np.asarray(arr), nan=-1)
    threshold = np.percentile(arr.flatten(), (1 - percent) * 100)

    # Apply the threshold to keep the top `percent` values
    if keep_top:
        # 1. keep the original values
        result = np.where(arr >= threshold, arr, 0).astype(np.float32)
    else:
        # 2. set to 1
        result = np.where(arr >= threshold, 1, 0).astype(np.int8)

    return result

def connectivity_fingerprint(source, target, info, type, threshold=None, keeptop=False):
    """ Calculate the connectivity fingerprint of a target region

    Args:
        source (np.ndarray): Source data
        target (np.nzdarray): Target timecourse
        info (pandas.DataFrame): Information about the source data
        type (str): Type of fingerprint to calculate ('Run' or 'All').
                    Estimates fingerprint from each run seperately or from all concatenated runs.

    Returns:
        coef (np.ndarray): Connectivity fingerprint
    """
    coefs = []
    if type == 'Run':
        for run in info.run.unique():
            data_run = source[info.run == run]
            net_run = target.T[info.run == run]
            coef = ut.correlate(data_run, net_run)
            if threshold is not None:
                coef = binarize_top_percent(coef, percent=threshold,
                                            keep_top=keeptop)
            coefs.append(coef)
    
    elif type == 'Half':
        for half in info.half.unique():
            data_half = source[info.half == half]
            net_half = target.T[info.half == half]
            coef = ut.correlate(data_half, net_half)
            coefs.append(coef)

    elif type == 'All':
<<<<<<< HEAD
        coef = ut.correlate(source, target)
        if threshold is not None:
            coef = binarize_top_percent(coef, percent=threshold,
                                        keep_top=keeptop)
=======
        coefs = ut.correlate(source, target.T)
>>>>>>> 00b420d3
        coefs.append(coef)

    return np.vstack(coefs) 


def get_connectivity_fingerprint(dname, type='Net69Run', space='MNISymC3', ses_id='ses-rest1', subj=None):
    """Extracts the connectivity fingerprint for each network in the HCP data
    Steps:  Step 1: Regress each network into the fs32k cortical data to get a run-specific network timecourse 
                    Alternatively, average cortical timecourse within each Icosahedron parcel to get network timecourse
            Step 2: Get the correlation of each voxel with each network timecourse (connectivity fingerprint)
            Step 3: Save the data.

    Args:
        dname (str): Name of the dataset
        type (str): Type of fingerprint to calculate (e.g. 'Net69Run' or 'Ico42All').
                    Estimates fingerprint from each run seperately or from all concatenated runs.
                    Net69Run: 69 networks, estimated from each run seperately
                    Net69All: 69 networks, estimated from all concatenated runs
                    Ico42All: 42 Icosahedron parcels, estimated from all concatenated runs
                    Ico162All: 162 Icosahedron parcels, estimated from all concatenated runs
        space (str): Space of the cortical data ('MNISymC2', 'MNISymC3', 'fs32k')
        ses_id (str): Session ID
        subj (list): List of subjects to extract the fingerprint for
    """
    # Load dataset
    dset = ds.get_dataset_class(data_dir, dname)

    T = pd.read_csv(f'{data_dir}/{dname}/participants.tsv', sep='\t')

    # Deal with subset of subjects
    if subj is not None:
        subj = [T.participant_id.tolist().index(s) for s in subj]
        T = T.iloc[subj]

    # Load the cortical networks
    type_parts = re.findall('[A-Z][^A-Z]*', type)        
    if len(type_parts) == 2:
        target, type = type_parts
        tseries_type = ''
    elif len(type_parts) == 3:
        target, tseries_type, type = type_parts
    
    
    if tseries_type == 'Fix':
        load_tseries_type = 'FixTseries'
    elif tseries_type == 'Res':
        load_tseries_type = 'Residuals'
    elif tseries_type == '':
        load_tseries_type = 'Tseries'
    

    res = target[3:]
    
    if target[:3] == 'Net':
        net = nb.load(data_dir +
                    f'/targets/{target}_space-fs32k.dscalar.nii')
    elif target[:3] == 'Ico':
        net = [atlas_dir + f'/tpl-fs32k/Icosahedron{res}.L.label.gii',
            atlas_dir + f'/tpl-fs32k/Icosahedron{res}.R.label.gii']
    elif target[:3] == 'Fus':
        net = nb.load(data_dir +
                    f'/targets/{target}_space-fs32k.pscalar.nii')
    atlas, _ = am.get_atlas(space, dset.atlas_dir)
        
    for p, row in enumerate(T.itertuples()):
        participant_id = row.participant_id

        # Get the subject's data
        # Get cortical data
        data_cortex_subj, _ = dset.get_data(
<<<<<<< HEAD
            space='fs32k', ses_id=ses_id, type=tseries_type, subj=[row.Index])
        data_cortex_subj = data_cortex_subj.squeeze()
=======
            space='fs32k', ses_id=ses_id, type=load_tseries_type, subj=[row.Index])

>>>>>>> 00b420d3

        # Get cerebellar data
        data_cereb_subj, info_cereb = dset.get_data(
                space=space, ses_id=ses_id, type=load_tseries_type, subj=[row.Index])
        data_cereb_subj = data_cereb_subj.squeeze()

        if target[:3] == 'Net' or target[:3] == 'Fus':
            names = [f'Network_{i}' for i in range(1, int(res)+1)]
            if target[:3] == 'Fus':
                icos = [atlas_dir + f'/tpl-fs32k/Icosahedron1002.L.label.gii',
                    atlas_dir + f'/tpl-fs32k/Icosahedron1002.R.label.gii']
                # Average the subject's cortical data within each icosahedron if using the Fusion connectivity maps (which are given at icosahedron1002 resolution)
                data_cortex_subj, _ = average_within_Icos(
                    icos, data_cortex_subj)
                names = net.header.get_axis(0).name.tolist()
            # Regress each network into the fs32k cortical data to get a run-specific network timecourse
            network_timecourse = regress_networks(
                net.get_fdata(), data_cortex_subj)
                    
        elif target[:3] == 'Ico':
            # Average within each parcel
            network_timecourse, names = average_within_Icos(
                net, data_cortex_subj)
            network_timecourse = network_timecourse.T
            sides = np.repeat(['L', 'R'], len(names) / 2)
            names = [f'Ico_{sides[i]}{name}' for i,name in enumerate(names)]            

        # Calculate the connectivity fingerprint
        coef = connectivity_fingerprint(
            data_cereb_subj, network_timecourse, info_cereb, type)
        # Make info
        runs = np.repeat([info_cereb.run.unique()], len(names))
        net_id = np.tile(np.arange(len(names)),
                         int(coef.shape[0] / len(names))) + 1
        if type == 'Run':
            info = pd.DataFrame({'sn': [participant_id] * coef.shape[0],
                             'sess': [ses_id] * coef.shape[0],
                             'run': runs,
                             'half': 2 - (runs < runs[-1]),
                             'net_id': net_id,
                             'names': names * int(coef.shape[0] / len(names))})
            info['names'] = [f'{d.names.strip()}-run{d.run}' for i, d in info.iterrows()]
        elif type == 'Half':
            
            info = pd.DataFrame({'sn': [participant_id] * coef.shape[0],
                             'sess': [ses_id] * coef.shape[0],
                             'half': np.repeat([1,2],coef.shape[0]/2),
                             'net_id': net_id,
                             'names': names * int(coef.shape[0] / len(names))})
            info['names'] = [f'{d.names.strip()}-half{d.half}' for i, d in info.iterrows()]
        elif type == 'All':
            info = pd.DataFrame({'sn': [participant_id] * coef.shape[0],
                             'sess': [ses_id] * coef.shape[0],
                             'net_id': net_id,
                             'names': names * int(coef.shape[0] / len(names))})

        # Save the data
        C = atlas.data_to_cifti(coef, info.names)
        dest_dir = dset.data_dir.format(participant_id)
        Path(dest_dir).mkdir(parents=True, exist_ok=True)

        nb.save(C,  f'{dest_dir}/{participant_id}_space-{space}_{ses_id}_{target+tseries_type+type}.dscalar.nii')
        info.to_csv(
            f'{dest_dir}/{participant_id}_{ses_id}_info-{target+tseries_type+type}.tsv', sep='\t', index=False)


def get_cortical_target(target):

    orig = nb.load(data_dir +
                  f'/targets/{target}')
    
    lh, rh = ut.surf_from_cifti(orig)
    seed_names = ['Network_{}'.format(i)
                  for i in range(1, len(orig.header.get_axis(0).name) + 1)]
    
    bpa = nb.cifti2.ScalarAxis(seed_names)
    # lh = cifti2.Cifti2Image(lh, transforms.get_cifti2_axes('32k'))
    target_name = target.split('/')[-1].split('_space')[0]
    print(f'Writing {target_name} ...')

    # Remove medial wall
    atlas, _ = am.get_atlas('fs32k', atlas_dir)
    bmc = atlas.get_brain_model_axis()
    lh_masked = [data[atlas.mask[0]] for data in lh]
    rh_masked = [data[atlas.mask[1]] for data in rh]

    # --- Build a connectivity CIFTI-file and save ---
    # Make the object
    header = nb.Cifti2Header.from_axes((bpa, bmc))
    cifti_img = nb.Cifti2Image(
        dataobj=np.c_[lh_masked, rh_masked], header=header)
    dest_dir = data_dir + '/targets/'
    Path(dest_dir).mkdir(parents=True, exist_ok=True)
    nb.save(cifti_img, dest_dir + f'/{target_name}_space-fs32k.dscalar.nii')

def make_net67():
    """Script to remove two networks (first and 11th network) from the 69 network set
    First and 11th network are cerebellar-only networks and do not have substantial cortical weights. Therefore they are removed."""
    
    net = nb.load(data_dir +
                    f'/targets/Net69_space-fs32k.dscalar.nii')
    # Remove the first and 10th network
    net_data = np.delete(net.get_fdata(), [0, 10], axis=0)

    # Add the new networks to header
    bpa = nb.cifti2.ScalarAxis(['Network_{}'.format(i)
                                for i in range(1, net_data.shape[0] + 1)])
    bmc = net.header.get_axis(1)
    header = nb.cifti2.Cifti2Header.from_axes((bpa, bmc))
    cifti_img = nb.cifti2.Cifti2Image(dataobj=net_data, header=header)

    # Save the new network
    dest_dir = data_dir + '/targets/'
    Path(dest_dir).mkdir(parents=True, exist_ok=True)
    nb.save(cifti_img, dest_dir + f'/Net67_space-fs32k.dscalar.nii')

    pass
        

if __name__ == "__main__":
    # get_cortical_target('orig/hcp_1200/Net300_space-fs32k.dscalar.nii')
    # get_cortical_target('orig/hcp_1200/Net100_space-fs32k.dscalar.nii')
    # get_cortical_target('orig/hcp_1200/Net50_space-fs32k.dscalar.nii')
    # get_cortical_target('orig/hcp_1200/Net15_space-fs32k.dscalar.nii')
    make_net67()<|MERGE_RESOLUTION|>--- conflicted
+++ resolved
@@ -132,14 +132,10 @@
             coefs.append(coef)
 
     elif type == 'All':
-<<<<<<< HEAD
-        coef = ut.correlate(source, target)
+        coef = ut.correlate(source, target.T)
         if threshold is not None:
             coef = binarize_top_percent(coef, percent=threshold,
                                         keep_top=keeptop)
-=======
-        coefs = ut.correlate(source, target.T)
->>>>>>> 00b420d3
         coefs.append(coef)
 
     return np.vstack(coefs) 
@@ -210,13 +206,8 @@
         # Get the subject's data
         # Get cortical data
         data_cortex_subj, _ = dset.get_data(
-<<<<<<< HEAD
-            space='fs32k', ses_id=ses_id, type=tseries_type, subj=[row.Index])
+            space='fs32k', ses_id=ses_id, type=load_tseries_type, subj=[row.Index])
         data_cortex_subj = data_cortex_subj.squeeze()
-=======
-            space='fs32k', ses_id=ses_id, type=load_tseries_type, subj=[row.Index])
-
->>>>>>> 00b420d3
 
         # Get cerebellar data
         data_cereb_subj, info_cereb = dset.get_data(
