--- conflicted
+++ resolved
@@ -264,17 +264,6 @@
         if N > 1:
             X = np.empty(self.mask_img.shape + (N,), dtype=data.dtype)
         else:
-<<<<<<< HEAD
-            if np.issubdtype(data.dtype, np.floating):
-                X = np.empty(self.mask_img.shape, dtype=float)
-                X.fill(np.nan)
-            elif np.issubdtype(data.dtype, np.integer):
-                X = np.zeros(self.mask_img.shape, dtype=int).astype(np.int8)
-            else:
-                raise ValueError("Data type not supported")
-        
-            X[self.vox[0], self.vox[1], self.vox[2]] = data
-=======
             X = np.empty(self.mask_img.shape, dtype=data.dtype)
         # Fill with Nans or zeros 
         if np.issubdtype(data.dtype, np.floating):
@@ -284,7 +273,6 @@
         # Insert data into the right locations
         X[self.vox[0], self.vox[1], self.vox[2]] = data.T
         # Make a nifti image
->>>>>>> caa6434d
         img = nb.Nifti1Image(X, self.mask_img.affine)
         return img
 
