#!/usr/bin/env python3
# -*- coding: utf-8 -*-
"""
The functions of atlas definition and atlas mapping

Created on 3/30/2022 at 3:00 PM
Author: dzhi, jdiedrichsen
"""
from matplotlib.ticker import IndexLocator
import numpy as np
from numpy.linalg import inv
import nibabel as nb
import os
import warnings

import Functional_Fusion.matrix as matrix
import SUITPy as suit
import surfAnalysisPy as surf
import nitools as nt

def get_atlas(atlas_str,atlas_dir):
    """ returns an atlas from a code

    Args:
        atlas_str (str): Name of the atlas
        atlas_dir (str): directory name for the atlas
    """
    # Make the atlas object
    if (atlas_str=='SUIT3'):
        mask = atlas_dir + '/tpl-SUIT/tpl-SUIT_res-3_gmcmask.nii'
        atlas = AtlasVolumetric('SUIT3',mask_img=mask,structure='cerebellum')
    elif (atlas_str=='SUIT2'):
        mask = atlas_dir + '/tpl-SUIT/tpl-SUIT_res-2_gmcmask.nii'
        atlas = AtlasVolumetric('SUIT2',mask_img=mask,structure='cerebellum')
    elif (atlas_str=='MNISymC3'):
<<<<<<< HEAD
        mask = atlas_dir + '/tpl-MNI152NLIn2000cSymC/tpl-MNISymC_res-3_gmcmask.nii'
        atlas = AtlasVolumetric('MNISymC3',mask_img=mask,structure='cerebellum')
    elif (atlas_str =='MNISymC2'):
        mask = atlas_dir + '/tpl-MNI152NLin2000cSymC/tpl-MNISymC_res-2_gmcmask.nii'
        atlas = AtlasVolumetric('MNISymC2',mask_img=mask,structure='cerebellum')
=======
        mask = atlas_dir + '/tpl-MNI152NLIn2009cSymC/tpl-MNISymC_res-3_gmcmask.nii'
        atlas = AtlasVolumetric('cerebellum',mask_img=mask)
    elif (atlas_str =='MNISymC2'):
        mask = atlas_dir + '/tpl-MNI152NLin2009cSymC/tpl-MNISymC_res-2_gmcmask.nii'
        atlas = AtlasVolumetric('cerebellum',mask_img=mask)
    elif (atlas_str == 'MNISymC1'):
        mask = atlas_dir + '/tpl-MNI152NLin2009cSymC/tpl-MNISymC_res-1_gmcmask.nii'
        atlas = AtlasVolumetric('cerebellum',mask_img=mask)
>>>>>>> 5cb00874
    elif atlas_str == 'fs32k':
        bm_name = ['cortex_left','cortex_right']
        mask = []
        for i,hem in enumerate(['L','R']):
            mask.append(atlas_dir + f'/tpl-fs32k/tpl-fs32k_hemi-{hem}_mask.label.gii')
        atlas = AtlasSurface('fs32k', mask_gii=mask, structure=bm_name)
    elif atlas_str == 'fs32k_Asym':
        bm_name = ['cortex_left','cortex_right']
        mask = []
        for i,hem in enumerate(['L','R']):
            mask.append(atlas_dir + f'/tpl-fs32k/Asym/'
                                    f'tpl-fs32k_desc-asym_hemi-{hem}_mask.label.gii')
        atlas = AtlasSurface('fs32k_Asym', mask_gii=mask, structure=bm_name)
    elif atlas_str == 'fs32k_L':
        bm_name = ['cortex_left']
        mask = [atlas_dir + f'/tpl-fs32k/tpl-fs32k_hemi-L_mask.label.gii']
        atlas = AtlasSurface('fs32k', mask_gii=mask, structure=bm_name)
    elif atlas_str == 'fs32k_R':
        bm_name = ['cortex_right']
        mask = [atlas_dir + f'/tpl-fs32k/tpl-fs32k_hemi-R_mask.label.gii']
        atlas = AtlasSurface('fs32k', mask_gii=mask, structure=bm_name)
    elif atlas_str == 'fs32k_L_Asym':
        bm_name = ['cortex_left']
        mask = [atlas_dir + f'/tpl-fs32k/Asym/tpl-fs32k_desc-asym_hemi-L_mask.label.gii']
        atlas = AtlasSurface('fs32k', mask_gii=mask, structure=bm_name)
    elif atlas_str == 'fs32k_R_Asym':
        bm_name = ['cortex_right']
        mask = [atlas_dir + f'/tpl-fs32k/Asym/tpl-fs32k_desc-asym_hemi-R_mask.label.gii']
        atlas = AtlasSurface('fs32k', mask_gii=mask, structure=bm_name)
    else:
        raise(NameError(f'Unknown atlas string:{atlas_str}'))
    return atlas


class Atlas():
    """The Atlas class implements the general atlas functions
    for mapping from the P brain locations back to nii or gifti files
    Each Atlas is associated with a set of atlas maps
    """
    def __init__(self,name):
        self.name = name
        self.P = np.nan # Number of locations in this atlas

class AtlasVolumetric(Atlas):
    """ Volumetric atlas with specific 3d-locations
    """
    def __init__(self,name,mask_img,structure='cerebellum'):
        """Atlas Volumetric class constructor

        Args:
            name (str): Name of atlas (atlas string)
            mask_img (str): file name of mask image defining atlas location
            structure (str): the brain structure name for Cifti (thalamus, cerebellum)
        """
        super().__init__(name)
        self.mask_img = nb.load(mask_img)
        Xmask = self.mask_img.get_data()
        Xmask = (Xmask>0)
        i,j,k = np.where(Xmask>0)
        self.vox = np.vstack((i,j,k))
        self.world = nt.affine_transform_mat(self.vox,self.mask_img.affine)
        self.P = self.world.shape[1]
        self.structure = structure

    def get_brain_model_axis(self):
        """ Returns brain model axis

        Returns:
            bm (cifti2.BrainModelAxis)
        """
        bm = nb.cifti2.BrainModelAxis.from_mask(self.mask_img.get_data(),
                                            name=self.structure,
                                            affine = self.mask_img.affine)
        return bm

    def data_to_cifti(self, data, row_axis=None):
        """ Transforms data into a cifti image
        Args:
            data: the input data to be mapped
                (ndarray) - 1-d Numpy array of the size (P,)
            row_axis: label for row axis in cifti file, it can be
                (list) - a list of row names
                (object) - a pandas framework object of the row names
                (cifti2.Axis) - a cifti2 Axis object that can be directly
                                used to write header. (e.g. ScalarAxis,
                                SeriesAxis, ...)
                None - default to generate a list of row names that
                       matches the input data
        Returns:
            Cifti2Image: Cifti2Image object
        """
        assert data.shape[1] == self.P, \
                "The length of data and brain structure should be matched!"

        if row_axis is None:
            row_axis = [f'row {r:03}' for r in range(data.shape[0])]
            row_axis = nb.cifti2.ScalarAxis(row_axis)
        elif hasattr(row_axis, '__iter__'):
            assert data.shape[0] == len(row_axis), \
                "The length of row_axis should match the data!"
            row_axis = nb.cifti2.ScalarAxis(row_axis)
        elif isinstance(row_axis, nb.cifti2.cifti2_axes.Axis):
            pass
        else:
            raise ValueError('The input row_axis instance type does not meet the requirement!')

        bm = self.get_brain_model_axis()
        header = nb.Cifti2Header.from_axes((row_axis, bm))
        cifti_img = nb.Cifti2Image(dataobj=data, header=header)
        return cifti_img

    def data_to_nifti(self,data):
        """Transforms data in atlas space into
        3d or 4d nifti image

        Args:
            data (np.ndarray): Data to be mapped into nift

        Returns:
            Nifti1Image: NiftiImage object
        """
        if data.ndim==1:
            data = data.reshape(1,-1)
        N,p = data.shape
        if p != self.P:
            raise(NameError('Data needs to be a P vector or NxP matrix'))
        if N>1:
            X=np.zeros(self.mask_img.shape+(N,))
            X[self.vox[0],self.vox[1],self.vox[2]]=data.T
        else:
            X=np.zeros(self.mask_img.shape)
            X[self.vox[0],self.vox[1],self.vox[2]]=data
        img = nb.Nifti1Image(X,self.mask_img.affine)
        return img


    def sample_nifti(self,img,interpolation):
        """ Samples a img at the atlas locations
        The image needs to be in atlas space.

        Args:
            img (str or NiftiImage): Nifti to be sampled

        Returns:
            np.array: Data sample at the atlas position
        """
        if isinstance(img,str):
            img = nb.load(img)
        data = nt.sample_image(img,
                            self.world[0],
                            self.world[1],
                            self.world[2],
                            interpolation)
        return data

class AtlasVolumeSymmetric(AtlasVolumetric):
    """ Volumetric atlas with left-right symmetry
    The atlas behaves like AtlasVolumetrc, but provides
    mapping indices from a full representation to
    a reduced (symmetric) representation of size Psym.
    """
    def __init__(self,name,mask_img):
        """AtlasVolumeSymmeytric class constructor: Generates members
        indx_full, indx_reduced, indx_flip.
        Assume you have a
            Full: N x P array
            Left: N x Psym array
            Right: N x Psym array
        then:
            Left = Full[:,index_full[0]]
            Right = Full[:,index_full[1]]
            Avrg = (Left + Right)/2
            Full = Avrg[:,index_reduced]
        To Flip:
            flippedFull = Full[:,index_flip]
        Args:
            name (str): Name of the brain structure (cortex_left, cortex_right, cerebellum)
            mask_img (str): file name of mask image defining atlas location
        """
        super().__init__(name,mask_img)
        # Find left and righgt hemispheric voxels
        indx_left = np.where(self.world[0,:]<=0)[0]
        indx_right = np.where(self.world[0,:]>=0)[0]
        # Make a version with absolute x-coordiate
        world_coord = self.world.copy()
        world_coord[0,:]=np.abs(world_coord[0,:])
        # Initialize indices
        self.Psym = indx_left.shape[0]
        self.indx_full = np.zeros((2,self.Psym),dtype=int)
        self.indx_full[0,:] = indx_left
        self.indx_reduced = np.zeros((self.P,),dtype=int)
        self.indx_reduced[indx_left] = np.arange((self.Psym))

        # Now find a ordering of the right hemisphere
        # that matches the left hemisphere
        for i in range(self.Psym):
            a=np.nonzero(np.all(world_coord[:,i:i+1]==self.world[:,indx_right],axis=0))[0]
            if len(a)!=1:
                raise(NameError('The voxels in mask do not seem to be fully symmetric along the x-axis'))
            self.indx_full[1,i]=indx_right[a[0]]
            self.indx_reduced[indx_right[a[0]]]=i
        # Generate flipping index
        indx_orig = np.arange(self.P,dtype=int)
        self.indx_flip = np.zeros((self.P,),dtype=int)
        self.indx_flip[self.indx_full[0]]=indx_orig[self.indx_full[1]]
        self.indx_flip[self.indx_full[1]]=indx_orig[self.indx_full[0]]

class AtlasSurface(Atlas):
    """Surface-based altas space
    """
    def __init__(self, name, mask_gii, structure):
        """Atlas Surface class constructor
        Args:
            name (str): Name of the brain structure (cortex_left, cortex_right, cerebellum)
            mask_gii (list): gifti file name of mask image defining atlas locations
            structure (list): [cortex_left, cortex_right] gifti file name of mask image defining
            atlas locations
        Notes:
            Since this class is called 'AtlasSurface', I think we should
            only integrate surface datas in cifti brain structures so that
            the volume data shouldn't be in.   -- dzhi
        """
        super().__init__(name)

        assert len(mask_gii) == len(structure), \
            "The length of mask and brain structure should be matched!"

        self.structure = structure
        Xmask = [nb.load(mg).agg_data() for mg in mask_gii]
        self.vertex_mask = [(X>0) for X in Xmask]
        self.vertex = [np.nonzero(X)[0] for X in self.vertex_mask]
        self.P = sum([v.shape[0] for v in self.vertex])

    def data_to_cifti(self, data, row_axis=None):
        """Maps data back into a cifti image
        Args:
            data: the input data to be mapped
                (ndarray) - 1-d Numpy array of the size (P,)
                (list) - list of ndarray
            row_axis: label for row axis in cifti file, it can be
                (list) - a list of colum names
                (object) - a pandas framework object of the colum names
                (cifti2.Axis) - a cifti2 Axis object that can be directly
                                used to write header. (e.g. ScalarAxis,
                                SeriesAxis, ...)
                None - default to generate a list of column names that
                       matches the input data
        Returns:
            Cifti2Image: Cifti2Image object
        """
        if isinstance(data, list):
            # Check #1: the passing data is a list, then it should match
            # the number of brain structures in current atlasMap, and the
            # number of vertices in each structure should be aligned.
            assert len(data) == len(self.structure), \
                "The length of data and brain structure should be matched!"
            for i, dat in enumerate(data):
                assert dat.shape[1] == self.vertex[i].shape[0], \
                    f"The number of vertices doesn't match in {self.structure[i]}"

            # If list is passed, horizontal stack them.
            data = np.hstack(data)
        elif isinstance(data, np.ndarray):
            # Check #2: the passing data is np.ndarray, then check the
            # number of vertices whether is matched with data
            assert data.shape[1] == self.P, \
                "The length of data and brain structure should be matched!"
        else:
            raise ValueError('The input data must be a np.ndarray or a list of np.ndarray')

        if row_axis is None:
            row_axis = [f'row {r:03}' for r in range(data.shape[0])]
            row_axis = nb.cifti2.ScalarAxis(row_axis)
        elif hasattr(row_axis, '__iter__'):
            assert data.shape[0] == len(row_axis), \
                "The length of row_axis should match the data!"
            row_axis = nb.cifti2.ScalarAxis(row_axis)
        elif isinstance(row_axis, nb.cifti2.cifti2_axes.Axis):
            pass
        else:
            raise ValueError('The input row_axis instance type does not meet the requirement!')

        bm = self.get_brain_model_axis()
        header = nb.Cifti2Header.from_axes((row_axis, bm))
        cifti_img = nb.Cifti2Image(dataobj=data, header=header)

        return cifti_img

    def cifti_to_data(self, cifti):
        """Gets the data from a CIFTI file, checking the structure name
           and vertex information in the cifti file. If it doesn't match
           the vertex information in the atlas object, it gives a warning,
           but corrects for it by extracting the available data.

        Args:
            cifti (ciftiimage or filename): Cifti file to be used
        Returns: 
            np.ndarray: NxP in single np-array
        """
        # First check the input is a cifti image object
        if isinstance(cifti, str):
            cifti = nb.load(cifti)

        data = cifti.get_fdata()
        # Second check if the data has the same vertices index or
        # the number of vertices with the current atlasMap
        col_axis = cifti.get_header().get_axis(1)
        if np.array_equal(np.hstack(self.vertex), col_axis.vertex):
            return data
        else:
            warnings.warn('The input cifti image does not match the atlas!')

            return_data = []
            img_stru, idx = np.unique(col_axis.name, return_index=True)
            img_vertex = np.split(col_axis.vertex, idx[1:])
            for i, stru in enumerate(self.structure):
                # Align the structure name to cifti file
                if not stru.startswith('CIFTI_STRUCTURE_'):
                    stru = 'CIFTI_STRUCTURE_' + stru.upper()

                this_idx = np.where(col_axis.name == stru)[0]
                try:
                    # if the input image has this brain structure
                    part_ind = img_stru.tolist().index(stru)

                    # Restore the full data for this structure
                    this_full_data = np.full((data.shape[0], col_axis.nvertices[stru]), np.nan)
                    this_full_data[:,img_vertex[part_ind]] = data[:, this_idx]
                    this_data = this_full_data[:, self.vertex[i]]
                except:
                    print(f'The input image does not contain {stru}! (Fill with NaN)')
                    # if the input image doesn't have current brain structure
                    # we then fill these vertices with NaN value
                    this_data = np.full((data.shape[0], self.vertex[i].shape[0]), np.nan)

                return_data.append(this_data)

            return np.hstack(return_data)

    def get_brain_model_axis(self):
        """ Returns brain model axis

        Returns:
            bm (cifti2.BrainModelAxis)
        """
        # Make the brain Structure models
        for i, name in enumerate(self.structure):
            if i == 0:
                bm = nb.cifti2.BrainModelAxis.from_mask(
                    self.vertex_mask[i],
                    name=self.structure[i])
            else:
                bm = bm + nb.cifti2.BrainModelAxis.from_mask(
                    self.vertex_mask[i],
                    name=self.structure[i])
        return bm

class AtlasSurfaceSymmetric(AtlasSurface):
    """ Surface atlas with left-right symmetry
        The atlas behaves like AtlasSurface, but provides
        mapping indices from a full representation to
        a reduced (symmetric) representation of size Psym.
    """
    def __init__(self, name, mask_gii, structure):
        """AtlasSurfaceSymmeytric class constructor: Generates members
        indx_full, indx_reduced, indx_flip.
        Assume you have a
            Full: N x P array
            Left: N x Psym array
            Right: N x Psym array
        then:
            Left = Full[:,index_full[0]]
            Right = Full[:,index_full[1]]
            Avrg = (Left + Right)/2
            Full = Avrg[:,index_reduced]
        To Flip:
            flippedFull = Full[:,index_flip]
        Args:
            name (str): Name of the brain structure (cortex_left,
                        cortex_right, cerebellum)
            mask_gii (list): gifti file name of mask image defining
                        atlas locations
            structure (list): [cortex_left, cortex_right] gifti file
                              name of mask image defining atlas locations
        """
        super().__init__(name, mask_gii, structure)
        assert np.array_equal(self.vertex[0], self.vertex[1]), \
            "The left and right hemisphere must be symmetric!"

        # Initialize indices
        self.Psym = int(self.P / 2)
        self.indx_full = np.zeros((2,self.Psym),dtype=int)
        n_vertex = self.vertex[0].shape[0]

        # Generate full/reduce index
        self.indx_full[0, :] = np.arange(n_vertex)
        self.indx_full[1, :] = np.arange(n_vertex) + n_vertex
        self.indx_reduced = np.tile(np.arange(n_vertex), 2)

        # Generate flipping index
        indx_orig = np.arange(self.P, dtype=int)
        self.indx_flip = np.zeros((self.P,), dtype=int)
        self.indx_flip[self.indx_full[0]] = indx_orig[self.indx_full[1]]
        self.indx_flip[self.indx_full[1]] = indx_orig[self.indx_full[0]]

class AtlasVolumeParcel(Atlas):
    """ Volume-based atlas that is based on
    """
    def __init__(self,name,label_img,mask_img=None):
        """AtlasSurfaceParcel class constructor

        Args:
            name (str):
                Name of the brain structure (cortex_left, cortex_right, cerebellum)
            mask_gii (str):
                gifti file name of mask image with the allowed locations - note that the label_vec is still indexing the the original surface space
        """
        self.name = name
        self.label_img = nb.load(label_img)

        if mask_img is not None:
            self.mask_img = nb.load(mask_img)
        else:
            self.mask_img = self.label_img

        Xmask = self.mask_img.get_data()
        i,j,k = np.where(Xmask>0)
        self.vox = np.vstack((i,j,k))
        self.world = nt.affine_transform_mat(self.vox,self.mask_img.affine)
        self.label_vec = suit.reslice.sample_image(self.label_img,
                    self.world[0],
                    self.world[1],
                    self.world[2],
                    0)
        # Find the number of parcels with label > 0
        self.P = np.unique(self.label_vec[self.label_vec>0]).shape[0]

    def agg_data(self,data,func=np.nanmean):
        """Aggregate data into the parcels -
        Note that by convention the lable=0 is reserved for vertices that are being ignored - the first column is label_vec=1....

        Args:
            data (nparray):
                NxP array of data
            func (function):
                Aggregation function - needs to take data,axis=1 as input arguments
        Returns:
            Aggregated data:
        """

        # get the aggregrated data - assumes consequtive labels [1...P]
        agg_data = np.empty((data.shape[0],self.P))
        for p in range(self.P):
            agg_data[:,p]=func(data[:,self.label_vec==p+1],axis=1)
        return agg_data


    def get_parcel_axis(self):
        """ Returns parcel axis

        Returns:
            bm (cifti2.ParcelAxis)
        """

        # loop over labels and create brain models
        bm_list = []
        for l in np.unique(self.label_vec):
            if l > 0:
                # Create BrainModelAxis for each label
                bm = nb.cifti2.BrainModelAxis.from_mask(self.label_vec == l,
                                                    name=self.name)
                # append a tuple containing the name of the parcel and the corresponding BrainAxisModel
                bm_list.append((f"{self.name}-{l:02}", bm))

        # create parcel axis from the list of brain models created for labels
        self.parcels = nb.cifti2.ParcelsAxis.from_brain_models(bm_list)

        return self.parcels

class AtlasSurfaceParcel(Atlas):
    def __init__(self,name,label_gii,mask_gii=None):
        """AtlasSurfaceParcel class constructor

        Args:
            name (str):
                Name of the brain structure (cortex_left, cortex_right, cerebellum)
            mask_gii (str):
                gifti file name of mask image with the allowed locations - note that the label_vec is still indexing the the original surface space
        """
        self.name = name
        self.label_gii = nb.load(label_gii)

        # get the labels into an array
        self.label_vec = self.label_gii.agg_data() # this

        # Use of mask it not tested-treat with care
        if mask_gii is not None:
            self.mask_gii = nb.load(mask_gii)
            Xmask = self.mask_gii.agg_data()
            self.label_vec = np.delete(self.label_vec, Xmask==0)
        # Find the number of parcels with label > 0
        self.P = np.unique(self.label_vec[self.label_vec>0]).shape[0]

    def agg_data(self,data,func=np.nanmean):
        """Aggregate data into the parcels -
        Note that by convention the lable=0 is reserved for vertices that are being ignored - the first column is label_vec=1....

        Args:
            data (nparray):
                NxP array of data
            func (function):
                Aggregation function - needs to take data,axis=1 as input arguments
        Returns:
            Aggregated data:
        """

        # get the aggregrated data - assumes consequtive labels [1..P]
        agg_data = np.empty((data.shape[0],self.P))
        for p in range(self.P):
            agg_data[:,p]=func(data[:,self.label_vec==p+1],axis=1)
        return agg_data


    def get_parcel_axis(self):
        """ Returns parcel axis

        Returns:
            bm (cifti2.ParcelAxis)
        """

        # loop over labels and create brain models
        bm_list = []
        for l in np.unique(self.label_vec):
            if l > 0:
                # Create BrainModelAxis for each label
                bm = nb.cifti2.BrainModelAxis.from_mask(self.label_vec == l,
                                                    name=self.name)
                # append a tuple containing the name of the parcel and the corresponding BrainAxisModel
                bm_list.append((f"{self.name}-{l:02}", bm))

        # create parcel axis from the list of brain models created for labels
        self.parcels = nb.cifti2.ParcelsAxis.from_brain_models(bm_list)

        return self.parcels

class AtlasMap():
    def __init__(self, dataset, name, P , participant_id):
        """AtlasMap stores the mapping rules from a specific data set (and participant) to the desired atlas space in form of a voxel list
        Args:
            dataset_id (string): name of
            participant_id (string): Participant name
        """
        self.dataset = dataset # Reference to corresponding data set
        self.name = name
        self.P = P       #  Number of brain locations
        self.participant_id = participant_id

    def build(self):
        """
        Using the dataset, build creates a list of voxel indices of
        For each of the locations, it
        """
        pass

    def save(self, file_name):
        """serializes a atlas map to a file
        Args:
            file_name (string): full filepath and name
        """
        pass

    def load(self, file_name):
        """loads a build atlas map from file

        Args:
            file_name (string): full filepath and name
        """
        pass

class AtlasMapDeform(AtlasMap):
    def __init__(self, dataset, name, world, participant_id, deform_img,mask_img):
        """AtlasMapDeform stores the mapping rules for a non-linear deformation
        to the desired atlas space in form of a voxel list
        Args:
            dataset_id (str): name of
            name (str): Name of atlas map
            worlds (ndarray): 3xP ND array of world locations
            participant_id (str): Participant name
            deform_img (str/list): Name of deformation map image(s)
            mask_img (str): Name of masking image that defines the functional data space.
        """
        P = world.shape[1]
        super().__init__(dataset,name,P,participant_id)
        self.world = world
        if type(deform_img) is not list:
            deform_img = [deform_img]
        self.deform_img = []
        for di in deform_img:
            self.deform_img.append(nb.load(di))
        self.mask_img = nb.load(mask_img)

    def build(self, smooth = None, additional_mask=None):
        """
        Using the dataset, builds a list of voxel indices of
        For each of the locations. It creates:
        vox_list: List of voxels to sample for each atlas location
        vox_weight: Weight of each of these voxels to determine the atlas location
        Arg:
            smooth (double): SD of smoothing kernel (mm) or None for nearest neighbor
            additional_mask: Additional Mask image (not necessarily in functional space - only voxels with elements > 0 in that image
            will be used for the altas )
        """
        # Caluculate locations of atlas in individual (deformed) coordinates
        # Apply possible multiple deformation maps sequentially
        xyz = self.world.copy()
        for i,di in enumerate(self.deform_img):
            xyz = nt.sample_image(di,
                    xyz[0],
                    xyz[1],
                    xyz[2],1).squeeze().T
            pass
        atlas_ind = xyz
        N = atlas_ind.shape[1] # Number of locations in atlas

        # Determine which voxels are available in functional space
        # and apply additional mask if given
        M = self.mask_img.get_fdata()
        i,j,k=np.where(M>0)
        vox = np.vstack((i,j,k))
        world_vox = nt.affine_transform_mat(vox,self.mask_img.affine) # available voxels in world coordiantes
        if additional_mask is not None:
            # If file name, load the nifti image
            if isinstance(additional_mask,str):
                additional_mask = nb.load(additional_mask)
            add_mask = nt.sample_image(additional_mask,
                        world_vox[0],
                        world_vox[1],
                        world_vox[2],1)
            world_vox = world_vox[:,add_mask>0]
            vox = vox[:,add_mask>0]

        if smooth is None: # Use nearest neighbor interpolation
            linindx,good = nt.coords_to_linvidxs(atlas_ind,self.mask_img,mask=True)
            self.vox_list = linindx.reshape(-1,1)
            self.vox_weight = np.ones((linindx.shape[0],1))
            self.vox_weight[np.logical_not(good)]=np.nan
        else:              # Use smoothing kernel of specific size
            linindx = np.ravel_multi_index((vox[0,:],vox[1,:],vox[2,:]),
                                            M.shape,mode='clip')
            # Distances between atlas coordinates and voxel coordinates
            D = nt.euclidean_dist_sq(atlas_ind,world_vox)
            # Find voxels with substantial power under gaussian kernel
            W = np.exp(-0.5 * D/(smooth**2))
            W[W<0.2]=0
            a,b=W.nonzero()
            # Now transfer them into a full list of voxels
            # this is somewhat ugly and brute force
            c = np.zeros(a.shape,dtype=int)
            c[1:]=a[0:-1]==a[1:]
            for i in range(c.shape[0]-1):
                 if c[i+1]:
                    c[i+1]=c[i+1]+c[i]
            self.vox_list=np.zeros((N,c.max()+1),dtype=np.int32)
            self.vox_weight=np.zeros((N,c.max()+1))
            self.vox_list[a,c]=linindx[b]
            self.vox_weight[a,c]=W[a,b]
            # Avoid divide by zero error:
            mw = self.vox_weight.sum(axis=1, keepdims=True)
            mw[mw==0]=np.nan
            self.vox_weight = self.vox_weight / mw
        pass

class AtlasMapSurf(AtlasMap):
    def __init__(self, dataset, name, vertex, participant_id,
                white_surf,pial_surf,mask_img):
        """AtlasMapSurf stores the mapping rules for a freesurfer-style surface (pial + white surface pair)
        Args:
            dataset_id (str): name of
            participant_id (str): Participant name
            white_surf (str): Name for white matter surface
            pial_surf (str): Name for pial surface
            mask_img (str): Name of masking image that defines the functional data space.
        """
        P = len(vertex)
        super().__init__(dataset,name,P,participant_id)
        self.vertex = vertex
        self.white_surf = nb.load(white_surf)
        self.pial_surf = nb.load(pial_surf)
        self.mask_img = nb.load(mask_img)

    def build(self,smooth = None, depths=[0,0.2,0.4,0.6,0.8,1.0]):
        """
        Using the dataset, builds a list of voxel indices of
        each of the nodes
        vox_list: List of voxels to sample for each atlas location
        vox_weight: Weight of each of these voxels to determine the atlas location
        Arg:
            depths (iterable): List of depth between pial (1) and white (0) surface that
            will be sampled
        """
        n_points = len(depths)
        c1 = self.white_surf.darrays[0].data[self.vertex,:].T
        c2 = self.pial_surf.darrays[0].data[self.vertex,:].T
        n_vert = c1.shape[1]
        if c2.shape[1] != n_vert:
            raise(NameError('White and pial surfaces should have same number of vertices.'))

        # Get the indices for all the points being sampled
        indices = np.zeros((n_points,3,n_vert))
        for i in range(n_points):
            indices[i,:,:] = (1-depths[i])*c1+depths[i]*c2

        self.vox_list,good = nt.coords_to_linvidxs(indices,self.mask_img,mask=True)
        all = good.sum(axis=0)
        print(f'{self.name} has {np.sum(all==0)} vertices without data')
        all[all==0]=1
        self.vox_weight = good / all
        self.vox_list = self.vox_list.T
        self.vox_weight = self.vox_weight.T

def get_data3D(fnames,atlas_maps):
    """Extracts the data for a list of fnames
    for a list of atlas_maps. This is usually called by DataSet.get_data()
    to extract the required raw data before processing it further

    Args:
        fnames (list): list of N file names to be sampled
        atlas_maps (list): list of K built atlas-map objects
    returns:
        data (list): List of NxP_k 2-d array data matrices (np)
    """

    n_atlas = len(atlas_maps)
    n_files = len(fnames)
    data = []
    # Make the empty data structures
    for at in atlas_maps:
        data.append(np.full((n_files,at.vox_list.shape[0]),np.nan))
    for j,f in enumerate(fnames):
        V = nb.load(f)
        X = V.get_fdata()

        if (X.ndim>3):
            raise(NameError('use get_data4D for 4D data'))
        # Map this file into the data structures
        X = X.ravel()
        for i,at in enumerate(atlas_maps):
            d=X[at.vox_list] * at.vox_weight  # Expanded data
            d = np.nansum(d,axis=1)
            d[np.nansum(at.vox_weight,axis=1)==0]=np.nan
            data[i][j,:]=d
    return data

def get_data4D(vol_4D,atlas_maps):
    """Extracts the data for a list of fnames
    for a list of atlas_maps. This is usually called by DataSet.get_data()
    to extract the required raw data before processing it further

    Args:
        fnames (list): list of file names to be sampled
        atlas_maps (list): list of built atlas-map objects
    """

    # temp code:
    # convert 4D to 3D
    vol_3D_list = nb.funcs.four_to_three(vol_4D)

    n_atlas = len(atlas_maps)
    n_files = len(vol_3D_list)
    data = []
    # Make the empty data structures
    for at in atlas_maps:
        data.append(np.full((n_files,at.vox_list.shape[0]),np.nan))
    for j in range(len(vol_3D_list)):
        V = vol_3D_list[j]
        X = V.get_fdata()
        # Map this file into the data structures
        X = X.ravel()
        for i,at in enumerate(atlas_maps):
            d=X[at.vox_list] * at.vox_weight  # Expanded data
            d = np.nansum(d,axis=1)
            d[np.nansum(at.vox_weight,axis=1)==0]=np.nan
            data[i][j,:]=d
    return data
<|MERGE_RESOLUTION|>--- conflicted
+++ resolved
@@ -33,13 +33,6 @@
         mask = atlas_dir + '/tpl-SUIT/tpl-SUIT_res-2_gmcmask.nii'
         atlas = AtlasVolumetric('SUIT2',mask_img=mask,structure='cerebellum')
     elif (atlas_str=='MNISymC3'):
-<<<<<<< HEAD
-        mask = atlas_dir + '/tpl-MNI152NLIn2000cSymC/tpl-MNISymC_res-3_gmcmask.nii'
-        atlas = AtlasVolumetric('MNISymC3',mask_img=mask,structure='cerebellum')
-    elif (atlas_str =='MNISymC2'):
-        mask = atlas_dir + '/tpl-MNI152NLin2000cSymC/tpl-MNISymC_res-2_gmcmask.nii'
-        atlas = AtlasVolumetric('MNISymC2',mask_img=mask,structure='cerebellum')
-=======
         mask = atlas_dir + '/tpl-MNI152NLIn2009cSymC/tpl-MNISymC_res-3_gmcmask.nii'
         atlas = AtlasVolumetric('cerebellum',mask_img=mask)
     elif (atlas_str =='MNISymC2'):
@@ -48,7 +41,6 @@
     elif (atlas_str == 'MNISymC1'):
         mask = atlas_dir + '/tpl-MNI152NLin2009cSymC/tpl-MNISymC_res-1_gmcmask.nii'
         atlas = AtlasVolumetric('cerebellum',mask_img=mask)
->>>>>>> 5cb00874
     elif atlas_str == 'fs32k':
         bm_name = ['cortex_left','cortex_right']
         mask = []
