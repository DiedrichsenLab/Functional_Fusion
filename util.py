--- conflicted
+++ resolved
@@ -8,7 +8,6 @@
     D = np.sum(D**2,axis=0)
     return D
 
-<<<<<<< HEAD
 def nan_linear_model(X,Y,unknowns_to_nan = True):
     """ Calculates the Nansafe estimates of the regression model Y on design matrix X
     Y = X @ B
@@ -65,8 +64,7 @@
         #     nb.save(nii_vol,ts_nifti)
         return nii_vol_4d
 
-=======
->>>>>>> 61808e94
+
 def surf_from_cifti(ts_cifti,
                     struct_names=['CIFTI_STRUCTURE_CORTEX_LEFT',
                                   'CIFTI_STRUCTURE_CORTEX_RIGHT'],
