--- conflicted
+++ resolved
@@ -76,13 +76,8 @@
     dest_dir = f'{datashare_dir}/FunctionalFusion_new/'
 
     # what to copy
-<<<<<<< HEAD
-    dataset = 'IBC'
-    subject_list = ['sub-103111']
-=======
     dataset = 'Language'
     subject_list = ['sub-02','sub-03']
->>>>>>> fd323d7b
 
     # copy files
     copy_dataset(source_dir, dest_dir, dataset, subject_list=subject_list)
