--- conflicted
+++ resolved
@@ -5,11 +5,8 @@
 from pathlib import Path
 import mat73
 import numpy as np
-<<<<<<< HEAD
 import Functional_Fusion.atlas_map as am
 import Functional_Fusion.util as fut
-=======
->>>>>>> 00b420d3
 from Functional_Fusion.dataset import DataSetNishi
 import nibabel as nb
 import SUITPy as suit
