--- conflicted
+++ resolved
@@ -1,66 +1,66 @@
-"""
-Script for importing the Language dataset to general format.
-
-Created Dec 2023
-Author: Bassel Arafat
-"""
-
+# Script for importing the Pontine data set to general format.
 import pandas as pd
+import shutil
 from pathlib import Path
 # import mat73
+import numpy as np
+import sys
 import Functional_Fusion.atlas_map as am
-<<<<<<< HEAD
-from Functional_Fusion.dataset import DataSetLanguage
-=======
 from Functional_Fusion.dataset import DataSetLanguage, DataSetPontine
 import nibabel as nb
 import SUITPy as suit
 import matplotlib.pyplot as plt
 import Functional_Fusion.connectivity as conn
->>>>>>> b1ed75dd
 
 
 base_dir = '/Volumes/diedrichsen_data$/data/FunctionalFusion'
 if not Path(base_dir).exists():
     base_dir = '/cifs/diedrichsen/data/FunctionalFusion'
-if not Path(base_dir).exists():
-    base_dir = 'Y:/data/FunctionalFusion'
-
 
 data_dir = base_dir + '/Language'
 atlas_dir = base_dir + '/Atlases'
 
 
-types = ['CondHalf','CondRun','CondAll']
-atlases  = ['MNISymC3']
-session_list = ['ses-localizer_cond']
+# def extract_langloc_group(atlas='SUIT3'):
+#     LL_dataset = DataSetLangloc(data_dir)
+#     LL_dataset.group_average_data(type, atlas)
 
+def extract_language(atlas='MNISymC2'):
+    LL_dataset = DataSetLanguage(data_dir)
+    LL_dataset.extract_all(ses_id = 'ses-02',type = 'CondHalf', atlas = atlas)
 
-LL_dataset = DataSetLanguage(data_dir)
-for ses in session_list:
+# def extract_langloc_fs32k(ses_id='ses-01',type='TaskHalf'):
+#     LL_dataset = DataSetPontine(data_dir)
+#     LL_dataset.extract_all_fs32k(ses_id,type)
 
-    print(f'extracting session {ses}')
-    participants_tsv = pd.read_csv(f'{data_dir}/participants.tsv',sep = '\t')
-    if ses  == 'ses-localizer_cond':
-        filtered_participants = participants_tsv[participants_tsv['ses'].str.contains('loc')]
-        subj_list = filtered_participants['participant_id'].tolist()
-    elif ses == 'ses-sencoding_category_fixed' or ses == 'ses-sencoding_category_duration' or ses == 'ses-sencoding_trial_fixed' or ses == 'ses-sencoding_trial_duration' :
-        filtered_participants = participants_tsv[participants_tsv['ses'].str.contains('sen')]
-        subj_list = filtered_participants['participant_id'].tolist()
+# def show_langloc_suit(subj,sess,cond):
+#     mask = atlas_dir + '/tpl-SUIT/tpl-SUIT_res-3_gmcmask.nii'
+#     suit_atlas = am.AtlasVolumetric('cerebellum',mask_img=mask)
+#     LL_dataset = DataSetPontine(data_dir)
+#     T = LL_dataset.get_participants()
+#     s = T.participant_id[subj]
+#     ses = f'ses-{sess:02d}'
+#     C = nb.load(LL_dataset.data_dir.format(s) + f'/{s}_space-SUIT3_{ses}_TaskHalf.dscalar.nii')
+#     D = pd.read_csv(LL_dataset.data_dir.format(s) + f'/{s}_{ses}_info-TaskHalf.tsv',sep='\t')
+#     X = C.get_fdata()
+#     Nifti = suit_atlas.data_to_nifti(X)
+#     surf_data = suit.flatmap.vol_to_surf(Nifti)
+#     fig = suit.flatmap.plot(surf_data[:,cond],render='plotly')
+#     fig.show()
+#     print(f'Showing {D.cond_name[cond]}')
+#     pass
 
-    else:
-        raise Exception('wrong session values')
-    
-    
+if __name__ == "__main__":
+    # extract_langloc_group( atlas='MNISymC3')
+    # extract_langloc_fs32k(ses_id='ses-01',type='TaskHalf')
+    # extract_langloc_suit(ses_id='ses-01', type='TaskHalf', atlas='MNISymC2')
+    # show_langloc_group(type='TaskHalf', atlas='SUIT3',
+    #                    cond='all', savefig=True)
 
-<<<<<<< HEAD
-    for type in types:
-        print(f'extrac?ting type {type}')
-        for atlas in atlases:
-            print(f'extracting atlas: {atlas}')
-            LL_dataset.extract_all(ses_id = ses,type = type, atlas = atlas, subj= subj_list)
- 
-=======
+    # dataset = DataSetLanguageLocalizer(data_dir)
+    # dataset.group_average_data(atlas='MNISymC3')
+    # dataset.plot_cerebellum(savefig=True, atlas='MNISymC3', colorbar=True)
+
     # extract_language()
 
     # Exctract Rest timeseries & connectivity fingerprint
@@ -76,5 +76,4 @@
     lang_dataset.extract_all(ses_id=f'ses-{session}', type='Tseries', atlas='fs32k', subj=subject_subset_indices)
     conn.get_connectivity_fingerprint(dname,
                                       type='Fus06Run', space='MNISymC3', ses_id=f'ses-{session}', subj=subject_subset)
-    pass
->>>>>>> b1ed75dd
+    pass