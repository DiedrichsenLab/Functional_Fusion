--- conflicted
+++ resolved
@@ -227,13 +227,8 @@
     # extract_hcp_suit(ses_id='ses-s1', type='NetAutoAll', atlas='MNISymC3')
     # extract_hcp_suit(ses_id='ses-s2', type='NetAutoAll', atlas='MNISymC3')
     
-<<<<<<< HEAD
-    # extract_hcp_suit(ses_id='ses-s1', type='NetAutoRun', atlas='MNISymC3')
-    # extract_hcp_suit(ses_id='ses-s2', type='NetAutoRun', atlas='MNISymC3')
-=======
     extract_hcp_suit(ses_id='ses-s1', type='NetAutoRun', atlas='MNISymC2')
     extract_hcp_suit(ses_id='ses-s2', type='NetAutoRun', atlas='MNISymC2')
->>>>>>> ea337600
     # extract_hcp_fs32k(ses_id='ses-s1', type='NetRun')
     # extract_hcp_data()
     # avrg_hcp_dpconn()
@@ -241,19 +236,11 @@
     # nb.save(C,hcp_dir + '/group_tessel-162.pscalar.nii')
     hcp_dataset = DataSetHcpResting(base_dir + '/HCP')
     # hcp_dataset.group_average_data(
-<<<<<<< HEAD
-    #     ses_id='ses-s1', type='NetAutoAll', atlas='MNISymC3')
-    # hcp_dataset.group_average_data(
-    #     ses_id='ses-s2', type='NetAutoAll', atlas='MNISymC3')
-    hcp_dataset.plot_cerebellum(subject='group', sessions=[
-                                'ses-s1', 'ses-s2'], atlas='MNISymC3', type='NetAutoAll', savefig=True, cmap='hot', colorbar=True)
-=======
     #     ses_id='ses-s1', type='NetAutoAll', atlas='MNISymC2')
     # hcp_dataset.group_average_data(
     #     ses_id='ses-s2', type='NetAutoAll', atlas='MNISymC3')
     hcp_dataset.plot_cerebellum(subject='group', sessions=[
                                 'ses-s1', 'ses-s2'], atlas='MNISymC2', type='NetAutoAll', savefig=True, cmap='hot', colorbar=True)
->>>>>>> ea337600
 
     pass
     