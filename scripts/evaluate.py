# Script for evaluating DCBC on fused parcellation
from time import gmtime
from pathlib import Path
import pandas as pd
import numpy as np
import Functional_Fusion.atlas_map as am
import Functional_Fusion.matrix as matrix
from Functional_Fusion.dataset import *
import generativeMRF.emissions as em 
import generativeMRF.arrangements as ar 
import generativeMRF.full_model as fm
import generativeMRF.evaluation as ev

from scipy.linalg import block_diag
import nibabel as nb
import SUITPy as suit
import torch as pt
import matplotlib.pyplot as plt
import seaborn as sb
import sys
import pickle
import DCBC.DCBC_vol as dcbc
from learn_mdtb import get_all_mdtb

base_dir = '/Volumes/diedrichsen_data$/data/FunctionalFusion'
if not Path(base_dir).exists():
    base_dir = '/srv/diedrichsen/data/FunctionalFusion'


def load_batch_fit(fname):
    wdir = base_dir + '/Models/'
    info = pd.read_csv(wdir + fname + '.tsv',sep='\t')
    with open(wdir + fname + '.pickle','rb') as file:
        models = pickle.load(file)
    n_iter = len(models)
        # Intialize data arrays
    Prop = pt.zeros((n_iter,models[0].arrange.K,models[0].arrange.P))
    V = []

    for i,M in enumerate(models):
        Prop[i,:,:] = M.arrange.logpi.softmax(axis=0)

        # Now switch the emission models accordingly:
        for j,em in enumerate(M.emissions):
            if i==0:
                V.append(pt.zeros((n_iter,em.M,info.K[i])))
            V[j][i,:,:]=em.V
    return info,models,Prop,V

def plot_parcel_flat(data,suit_atlas,grid,map_space='SUIT'):
    color_file = base_dir + '/Atlases/tpl-SUIT/atl-MDTB10.lut'
    color_info = pd.read_csv(color_file, sep=' ', header=None)
    MDTBcolors = np.zeros((11, 3))
    MDTBcolors[1:11, :] = color_info.iloc[:, 1:4].to_numpy()
    Nifti = suit_atlas.data_to_nifti(data)
    surf_data = suit.flatmap.vol_to_surf(Nifti, stats='mode',space=map_space)

    plt.figure
    for i in range(surf_data.shape[1]):
        plt.subplot(grid[0],grid[1],i+1)
        suit.flatmap.plot(surf_data[:,i], render='matplotlib',cmap=MDTBcolors, new_figure=False,overlay_type='label')

def plot_parcel_flat_best(model_names,grid):
    """Load a bunch of model fits, selects the best from 
    each of them and plots the flatmap of the parcellation
    ToDo: Align colors across different parcellations- 
    Pick good color schemes for different K + symmetric parcels  
    """
    mask = base_dir + '/Atlases/tpl-MNI152NLIn2000cSymC/tpl-MNISymC_res-3_gmcmask.nii'
    atlas = am.AtlasVolumetric('MNISymC3',mask_img=mask)
    sym_atlas = am.AtlasVolumeSymmetric('MNISymC3',mask_img=mask)

    parcel=np.empty((len(model_names),atlas.P))

    for i,mn in enumerate(model_names):
        info,models,Prop,V = load_batch_fit(mn)
        j=np.argmax(info.loglik)
        par = pt.argmax(Prop[j,:,:],dim=0)+1 # Get winner take all 
        # If symmetric - project back to full map: 
        if mn[0:3]=='sym':
            par=par[sym_atlas.indx_reduced] # Put back into full space
        parcel[i,:]=par
    plot_parcel_flat(parcel,atlas,grid=grid,map_space='MNISymC') 
        

<<<<<<< HEAD
def cross_prediction_error(M,tdata,U_hats):
    """Evaluates the predictions from a trained full model on some testdata. 
    The full model consists of a trained arrangement model and is 
    combined with untrained emission model for the test data. 
    The function then trains the emission model based on N-1 subjects
    (arrangement fixed) and evaluates the left-out subjects using different
    parcellations (Uhats)

    Args:
        M (full model): Full model including emission model for test data
        tdata (ndarray): (numsubj x N x P) array of test data
        U_hats (list): List of strings or tensors, the indi. parcellation
            'group':   Group-parcellation 
            'floor':   Noise-floor (E-step on left-out subject)
            pt.tensor: Any arbitrary Individual parcellation based on outside data
    Returns: 
        A num_eval x num_subj matrix of cosine errors
    """
    num_subj = tdata.shape[0]
    subj = np.arange(num_subj)
    group_parc = M.arrange.marginal_prob()
    pred_err = np.empty((len(U_hats),num_subj))
    for s in range(num_subj):
        print(f'Subject:{s}')
        # initialize the emssion model using all but one subject 
        M.emissions[0].initialize(tdata[subj != s,:,:])
        # For fitting an emission model witout the arrangement model,
        # We can not without multiple starting values 
        M,ll,theta,Uhat = M.fit_em(
                iter=200, tol=0.1,
                fit_emission=True, 
                fit_arrangement=False,
                first_evidence=False)
        X = M.emissions[0].X
        dat = pt.linalg.pinv(X) @ tdata[subj==s,:,:]
        for i,crit in enumerate(U_hats):
            if crit=='group':
                U = group_parc
            elif crit=='floor':
                U,ll = M.Estep(Y=pt.tensor(tdata[subj==s,:,:]).unsqueeze(0))
            else:
                U = crit[subj==s,:,:]
            a=ev.coserr(dat, M.emissions[0].V, U,
                        adjusted=True, soft_assign=True)
            pred_err[i,s] = a
    return pred_err

def calc_prediction_error(model_names,test_data,test_sess,
                    design_ind,part_ind=None,
                    eval_types=['group','floor'],
                    indivtrain_ind=None,indivtrain_values=[0]):
    """ Calculates a prediction error using a test_data set 
    and test_sess. 
    if indivtrain_ind is given, it splits the test_data set
    again and uses one half to derive an individual parcellation 
    (using the model) and the other half to evaluate it. 
    The Means of the parcels are always estimated on N-1 subjects 
    and evaluated on the Nth left-out subject   

    Args:
        model_names (list or str): Name of model fit (tsv/pickle file)
        test_data (str): Name of test data set 
        test_sess (list): List or sessions to include into test_data 
        design_ind (str): Fieldname of the condition vector in test-data info
        part_ind (str): Fieldname of partition vector in test-data info
        eval_types (list): Defaults to ['group','floor'].
        indivtrain_ind (str): If given, data will be split for individual
             training along this field in test-data info. Defaults to None.
        indivtrain_values (list): Values of field above to be taken as
             individual training sets.  

    Returns:
        data-frame with model evalution
    """
    wdir = base_dir + '/Models/'
    tdata,tinfo,tds = get_dataset(base_dir,test_data,
                              atlas='MNISymC3',sess=test_sess)
    # For testing: tdata=tdata[0:5,:,:]
    num_subj = tdata.shape[0]
    results = pd.DataFrame()
    if not isinstance(model_names,list):
        model_names = [model_names]
    
    # Get condition and partition vector of test data 
    cond_vec = tinfo[design_ind].values.reshape(-1,)
    if part_ind is None:
        part_vec = np.zeros((tinfo.shape[0],),dtype=int)
    else:
        part_vec = tinfo[part_ind].values

    # Decide how many splits we need 
    if indivtrain_ind is None:
        n_splits = 1
    else:
        n_splits = len(indivtrain_values)

    # Now loop over possible models we want to evaluate 
    for model_name in model_names:
        minfo = pd.read_csv(wdir + model_name + '.tsv',sep='\t')
        with open(wdir + model_name + '.pickle','rb') as file:
            models = pickle.load(file)
        n_iter = len(models)

        for i,m in enumerate(models[0:2]):
            # Loop over the splits - if split then train a individual model
            for n in range(n_splits):
                # ------------------------------------------
                # Train an emission model on the individual training data and get a Uhat (individual parcellation) from it.
                if indivtrain_ind is not None:
                    train_indx = tinfo[indivtrain_ind]==indivtrain_values[n]
                    test_indx = tinfo[indivtrain_ind]!=indivtrain_values[n]
                    indivtrain_em = em.MixVMF(K=minfo.K[i], N=40, 
                             P = m.emissions[0].P,
                             X = matrix.indicator(cond_vec[train_indx]), 
                             part_vec=part_vec[train_indx],
                             uniform_kappa=True)
                    indivtrain_em.initialize(tdata[:,train_indx,:])
                    m.emissions = [indivtrain_em]
                    m.nparams = m.arrange.nparams + indivtrain_em.nparams 
                    m,ll,theta,U_indiv = m.fit_em(
                        iter=200, tol=0.1,
                        fit_emission=True, 
                        fit_arrangement=False,
                        first_evidence=False)
                    all_eval = eval_types + [U_indiv]
                else:
                    test_indx =  np.ones((tinfo.shape[0],),dtype=bool)
                    all_eval = eval_types
                # ------------------------------------------
                # Now build the model for the test data and crossvalidate
                # across subjects
                em_model = em.MixVMF(K=minfo.K[i], N=40, 
                             P=m.emissions[0].P,
                             X=matrix.indicator(cond_vec[test_indx]), 
                             part_vec=part_vec[test_indx],
                             uniform_kappa=True)
                # Add this single emission model
                m.emissions = [em_model] 
                # recalculate total number parameters
                m.nparams = m.arrange.nparams + em_model.nparams 
                # To CARO: You could copy the function and then replace this prediction_error function with the DCBC claculation for group and individual parcellation:  
                res = cross_prediction_error(m,tdata[:,test_indx,:],all_eval)
                # ------------------------------------------
                # Collect the information from the evaluation 
                # in a data frame
                ev_df = pd.DataFrame({'model_name':[minfo.name[i]]*num_subj,
                                'atlas':[minfo.atlas[i]]*num_subj,
                                'K':[minfo.K[i]]*num_subj,
                                'model_num':[i]*num_subj,
                                'train_data':[minfo.datasets[i]]*num_subj,
                                'train_loglik':[minfo.loglik[i]]*num_subj,
                                'test_data':[test_data]*num_subj,
                                'indivtrain_ind':[indivtrain_ind]*num_subj,
                                'indivtrain_val':[indivtrain_values[n]]*num_subj,
                                'subj_num':np.arange(num_subj)})
                # Add all the evaluations to the data frame
                for e,ev in enumerate(all_eval):
                    if isinstance(ev,str):
                        ev_df['coserr_' + ev]=res[e,:]
                    else:
                        ev_df[f'coserr_ind{e}']=res[e,:]
                results = pd.concat([results, ev_df], ignore_index=True)
    return results

=======
def eval_dcbc(parcels, suit_atlas, func_data=None, resolution=3):
    """DCBC: evaluate the resultant parcellation using DCBC
    Args:
        parcels (np.ndarray): the input parcellation, shape
        suit_atlas (<AtlasVolumetric>): the class object of atlas
        func_data (np.ndarray): the functional data,
                                shape (num_sub, N, P)
        resolution (np.float or int): the resolution of atlas in mm
    Returns:
        dcbc_values (np.ndarray): the DCBC values of subjects
    """
    dist = dcbc.compute_dist(suit_atlas.vox.T, resolution=resolution)
    if func_data is None:
        func_data, _, _ = get_sess_mdtb(atlas='SUIT3', ses_id='ses-s2')

    dcbc_values = []
    for sub in range(func_data.shape[0]):
        D = dcbc.compute_DCBC(parcellation=parcels,
                              dist=dist, func=func_data[sub].T)
        dcbc_values.append(D['DCBC'])

    return np.asarray(dcbc_values)
>>>>>>> f7b6632e

if __name__ == "__main__":
    model_name = ['asym_Md_space-MNISymC3_K-10',
                   'asym_Po_space-MNISymC3_K-10',
                   'asym_Ni_space-MNISymC3_K-10',
                   'asym_MdPoNi_space-MNISymC3_K-10']
    
<<<<<<< HEAD
    # plot_parcel_flat_best(model_name,[2,2])
    R = calc_prediction_error(model_name,
                         test_data='Mdtb',
                         test_sess=['ses-s1','ses-s2'],
                         design_ind='cond_num_uni',
                         part_ind='half',
                         indivtrain_ind='sess',
                         indivtrain_values=['ses-s1','ses-s2'])
    R.to_csv(base_dir + '/Models/eval_Mdtb.tsv',sep='\t')
    # mask = base_dir + '/Atlases/tpl-MNI152NLIn2000cSymC/tpl-MNISymC_res-3_gmcmask.nii'
    # atlas = am.AtlasVolumetric('MNISymC3',mask_img=mask)

    #sess = [['ses-s1'],['ses-01'],['ses-01','ses-02']]
    #design_ind= ['cond_num_uni','task_id',',..']
    # info,models,Prop,V = load_batch_fit('asym_Md','MNISymC3',10)
    # parcel = pt.argmax(Prop,dim=1)+1 # Get winner take all 
    # parcel=parcel[:,sym_atlas.indx_reduced] # Put back into full space
    # plot_parcel_flat(parcel[0:3,:],atlas,grid=[2,3],map_space='MNISymC') 
    # pass
    # pass
    # Prop, V = fit_niter(data,design,K,n_iter)
    # r1 = ev.calc_consistency(Prop,dim_rem=0)
    # r2 = ev.calc_consistency(V[0],dim_rem=2)
=======
    plot_parcel_flat_best(model_name,[2,2])

    # Evaluate DCBC on left out dataset
    mask = base_dir + '/Atlases/tpl-MNI152NLIn2000cSymC/tpl-MNISymC_res-3_gmcmask.nii'
    atlas = am.AtlasVolumetric('MNISymC3',mask_img=mask)

    sess = [['ses-s1'],['ses-01'],['ses-01','ses-02']]
    design_ind= ['cond_num_uni','task_id',',..']
    info,models,Prop,V = load_batch_fit('asym_Md','MNISymC3',10)
    parcel = pt.argmax(Prop,dim=1)+1 # Get winner take all 
    parcel=parcel[:,atlas.indx_reduced] # Put back into full space


    # Evaluate case
    # T, gbase, lb, parcellation = learn_half(
    #     K=10, e='VMF', runs=np.arange(1, 17))
    # T.to_csv('coserrs_wVMF.csv')
    # plot_parcel_flat(parcellation, suit_atlas, grid=[
                    #  1, 1], save_nii=False)  # Plot flat map
    data_eval, _, _ = get_all_mdtb(atlas='MNISymC3')
    dcbc_values = eval_dcbc(parcellation.numpy(), atlas,
                            func_data=data_eval, resolution=3)
>>>>>>> f7b6632e


    # parcel = pt.argmax(Prop,dim=1)
    # plot_parcel_flat(parcel,suit_atlas,(1,4))


    pass<|MERGE_RESOLUTION|>--- conflicted
+++ resolved
@@ -83,7 +83,6 @@
     plot_parcel_flat(parcel,atlas,grid=grid,map_space='MNISymC') 
         
 
-<<<<<<< HEAD
 def cross_prediction_error(M,tdata,U_hats):
     """Evaluates the predictions from a trained full model on some testdata. 
     The full model consists of a trained arrangement model and is 
@@ -248,7 +247,6 @@
                 results = pd.concat([results, ev_df], ignore_index=True)
     return results
 
-=======
 def eval_dcbc(parcels, suit_atlas, func_data=None, resolution=3):
     """DCBC: evaluate the resultant parcellation using DCBC
     Args:
@@ -271,15 +269,13 @@
         dcbc_values.append(D['DCBC'])
 
     return np.asarray(dcbc_values)
->>>>>>> f7b6632e
-
-if __name__ == "__main__":
+
+def eval1():
     model_name = ['asym_Md_space-MNISymC3_K-10',
                    'asym_Po_space-MNISymC3_K-10',
                    'asym_Ni_space-MNISymC3_K-10',
                    'asym_MdPoNi_space-MNISymC3_K-10']
     
-<<<<<<< HEAD
     # plot_parcel_flat_best(model_name,[2,2])
     R = calc_prediction_error(model_name,
                          test_data='Mdtb',
@@ -289,21 +285,12 @@
                          indivtrain_ind='sess',
                          indivtrain_values=['ses-s1','ses-s2'])
     R.to_csv(base_dir + '/Models/eval_Mdtb.tsv',sep='\t')
-    # mask = base_dir + '/Atlases/tpl-MNI152NLIn2000cSymC/tpl-MNISymC_res-3_gmcmask.nii'
-    # atlas = am.AtlasVolumetric('MNISymC3',mask_img=mask)
-
-    #sess = [['ses-s1'],['ses-01'],['ses-01','ses-02']]
-    #design_ind= ['cond_num_uni','task_id',',..']
-    # info,models,Prop,V = load_batch_fit('asym_Md','MNISymC3',10)
-    # parcel = pt.argmax(Prop,dim=1)+1 # Get winner take all 
-    # parcel=parcel[:,sym_atlas.indx_reduced] # Put back into full space
-    # plot_parcel_flat(parcel[0:3,:],atlas,grid=[2,3],map_space='MNISymC') 
-    # pass
-    # pass
-    # Prop, V = fit_niter(data,design,K,n_iter)
-    # r1 = ev.calc_consistency(Prop,dim_rem=0)
-    # r2 = ev.calc_consistency(V[0],dim_rem=2)
-=======
+
+def eval2():
+    model_name = ['asym_Md_space-MNISymC3_K-10',
+                   'asym_Po_space-MNISymC3_K-10',
+                   'asym_Ni_space-MNISymC3_K-10',
+                   'asym_MdPoNi_space-MNISymC3_K-10']
     plot_parcel_flat_best(model_name,[2,2])
 
     # Evaluate DCBC on left out dataset
@@ -326,11 +313,9 @@
     data_eval, _, _ = get_all_mdtb(atlas='MNISymC3')
     dcbc_values = eval_dcbc(parcellation.numpy(), atlas,
                             func_data=data_eval, resolution=3)
->>>>>>> f7b6632e
-
-
-    # parcel = pt.argmax(Prop,dim=1)
-    # plot_parcel_flat(parcel,suit_atlas,(1,4))
-
-
+
+
+
+if __name__ == "__main__":
+    eval2()
     pass