--- conflicted
+++ resolved
@@ -4,12 +4,8 @@
 from pathlib import Path
 import mat73
 import numpy as np
-<<<<<<< HEAD
 import sys, os, time
 import Functional_Fusion.atlas_map as am
-=======
-import sys
->>>>>>> 00b420d3
 from Functional_Fusion.dataset import DataSetSomatotopic
 import Functional_Fusion.util as fut
 import nibabel as nb
