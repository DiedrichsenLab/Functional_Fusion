--- conflicted
+++ resolved
@@ -238,23 +238,7 @@
 if __name__ == "__main__":
     mask = base_dir + '/Atlases/tpl-SUIT/tpl-SUIT_res-3_gmcmask.nii'
     suit_atlas = am.AtlasVolumetric('cerebellum',mask_img=mask)
-<<<<<<< HEAD
-    data_mdtb, info_mdtb, mdtb_dataset = get_all_mdtb(atlas='SUIT3')
-    # data_pt, info_pt, pt7_dataset = get_all_pontine(atlas='SUIT3')
-    # data_nn, info_nn, nn_dataset = get_all_nishi(atlas='SUIT3')
-    # design matrix for emission model
-    X_mdtb = matrix.indicator(info_mdtb.cond_num_uni)
-    n_vox = data_mdtb.shape[2]
-    n_iter = 4
-    data = [data_mdtb]
-    design = [X_mdtb]
-    n_sets = len(data)
-    K=10  # Number of parcels
-
-    Prop, V = fit_niter(data,design,K,n_iter)
-    parcel = pt.argmax(Prop,dim=1)
-    plot_parcel_flat(parcel,suit_atlas,(1,4))
-=======
+
     
     datasets = ['MDTB']
     sess = ['all']
@@ -271,7 +255,6 @@
 
     # parcel = pt.argmax(Prop,dim=1)
     # plot_parcel_flat(parcel,suit_atlas,(1,4))
->>>>>>> 5fee6306
 
 
     pass