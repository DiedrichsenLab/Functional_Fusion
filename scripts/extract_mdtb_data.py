# Script for importing the MDTB data set from super_cerebellum to general format.
import pandas as pd
import shutil
from pathlib import Path
import mat73
import numpy as np
import atlas_map as am
from dataset import DataSetMDTB
import nibabel as nb
import SUITPy as suit
import matplotlib.pyplot as plt

base_dir = '/Volumes/diedrichsen_data$/data/FunctionalFusion'
if not Path(base_dir).exists():
    base_dir = '/srv/diedrichsen/data/FunctionalFusion'
if not Path(base_dir).exists():
    base_dir = 'Y:\data\FunctionalFusion'
if not Path(base_dir).exists():
    raise(NameError('Could not find base_dir'))

data_dir = base_dir + '/MDTB'
atlas_dir = base_dir + '/Atlases'


def group_mtdb(ses_id='ses-s1', type='CondHalf', atlas='SUIT3'):
    mdtb_dataset = DataSetMDTB(data_dir)
    mdtb_dataset.group_average_data(ses_id,type, atlas)

def extract_mdtb(ses_id='ses-s1', type='CondHalf', atlas='SUIT3'):
    mdtb_dataset = DataSetMDTB(data_dir)
    mdtb_dataset.extract_all(ses_id,type,atlas)

def show_mdtb_suit(subj,sess,cond):
    mask = atlas_dir + '/tpl-SUIT/tpl-SUIT_res-3_gmcmask.nii'
    suit_atlas = am.AtlasVolumetric('cerebellum',mask_img=mask)
    mdtb_dataset = DataSetMDTB(data_dir)
    T = mdtb_dataset.get_participants()
    ses = f'ses-s{sess}'

    if subj=='all':
        for i,s in enumerate(T.participant_id):
            C = nb.load(mdtb_dataset.data_dir.format(s) + f'/{s}_space-SUIT3_{ses}_CondAll.dscalar.nii')
            if i==0:
                X = np.zeros((C.shape[0],C.shape[1],T.shape[0]))
            X[:,:,i] = C.get_fdata()
        X = X.mean(axis=2)
        D = pd.read_csv(mdtb_dataset.data_dir.format(s) + f'/{s}_{ses}_info-CondAll.tsv',sep='\t')
    else:
        s = T.participant_id[subj]
        C = nb.load(mdtb_dataset.data_dir.format(s) + f'/{s}_space-SUIT3_{ses}_CondAll.dscalar.nii')
        D = pd.read_csv(mdtb_dataset.data_dir.format(s) + f'/{s}_{ses}_info-CondAll.tsv',sep='\t')
        X = C.get_fdata()
    Nifti = suit_atlas.data_to_nifti(X[cond,:])
    surf_data = suit.flatmap.vol_to_surf(Nifti)
    fig = suit.flatmap.plot(surf_data,render='plotly',cscale=[-0.3,0.3])
    fig.show()
    print(f'Showing {D.cond_name[cond]}')
    pass


def show_mdtb_group(type='CondHalf', atlas='SUIT3', cond=0, info_column='cond_name', savefig=False):
    mask = atlas_dir + '/tpl-SUIT/tpl-SUIT_res-3_gmcmask.nii'
    suit_atlas = am.AtlasVolumetric('cerebellum', mask_img=mask)
    mdtb_dataset = DataSetMDTB(data_dir)
    C = nb.load(mdtb_dataset.data_dir.split('/{0}')[0] +
                f'/group/group_space-{atlas}_{type}.dscalar.nii')
    D = pd.read_csv(mdtb_dataset.data_dir.split('/{0}')[0] +
                    f'/group/group_info-{type}.tsv', sep='\t')
    X = C.get_fdata()

    if cond=='all':
        conditions = D[info_column]
        # -- as subplot --
        # dim = int(np.ceil(np.sqrt(len(conditions))))
        # fig, axs = plt.subplots(dim,dim)
        # for i, c in enumerate(conditions):
        #     Nifti = suit_atlas.data_to_nifti(X[i, :])
        #     surf_data = suit.flatmap.vol_to_surf(Nifti)
        #     axs[int(i % dim), int(i / dim)]=suit.flatmap.plot(
        #         surf_data, render='matplotlib', new_figure=False)
        #     axs[int(i % dim), int(i / dim)].set_title(c)
        # fig.show()
        # -- each in seperate figures --
        dest_dir = mdtb_dataset.data_dir.split('/{0}')[0] + f'/group/figures/'
        Path(dest_dir).mkdir(parents=True, exist_ok=True)
        for i, c in enumerate(conditions):
            Nifti = suit_atlas.data_to_nifti(X[i, :])
            surf_data = suit.flatmap.vol_to_surf(Nifti)
            fig = suit.flatmap.plot(
                surf_data, render='matplotlib', new_figure=True)
            fig.set_title(c)
            # save figure
            if savefig:
                plt.savefig(dest_dir + f'group_{c}.png')
            plt.clf()
            pass

    else:
        Nifti = suit_atlas.data_to_nifti(X[cond, :])
        surf_data = suit.flatmap.vol_to_surf(Nifti)
        fig = suit.flatmap.plot(surf_data, render='plotly')
        fig.show()
        print(f'Showing {D.cond_name[cond]}')
        pass


def parcel_mdtb_fs32k(res=162,ses_id='ses-s1',type='condHalf'):
    # Make the atlas object
    surf_parcel =[]
    hem_name = ['cortex_left','cortex_right']
    # Get the parcelation
    for i,h in enumerate(['L','R']):
        dir = atlas_dir + '/tpl-fs32k'
        gifti = dir + f'/Icosahedron-{res}.32k.{h}.label.gii'
        surf_parcel.append(am.AtlasSurfaceParcel(hem_name[i],gifti))

    # initialize the data set object
    mdtb_dataset = DataSetMDTB(data_dir)

    # create and calculate the atlas map for each participant
    T = mdtb_dataset.get_participants()
    for s in T.participant_id[0:2]:
        print(f'Average {s}')
        s_dir = mdtb_dataset.data_dir.format(s)
        C = nb.load(s_dir + f'/{s}_space-fs32k_{ses_id}_{type}.dscalar.nii')
        bmf = C.header.get_axis(1)
        bmp = []
        R = []
        for idx, (nam,slc,bm) in enumerate(bmf.iter_structures()):
            D = np.asanyarray(C.dataobj[:,slc])
            X = np.zeros((D.shape[0],surf_parcel[0].label_vec.shape[0]))
            X[:,bm.vertex]=D
            R.append(surf_parcel[idx].agg_data(X))
            bmp.append(surf_parcel[idx].get_parcel_axis())
        header = nb.Cifti2Header.from_axes((C.header.get_axis(0),bmp[0]+bmp[1]))
        cifti_img = nb.Cifti2Image(dataobj=np.c_[R[0],R[1]],header=header)
        nb.save(cifti_img,s_dir + f'/{s}_space-fs32k_{ses_id}_{type}_Iso-{res}.pscalar.nii')
        pass



if __name__ == "__main__":
<<<<<<< HEAD
    extract_mdtb(ses_id='ses-s1', type='CondHalf',atlas='MNISymC2')
=======
    # parcel_mdtb_fs32k()
    extract_mdtb_suit(ses_id='ses-s1',type='CondHalf',atlas='MNISymC2')
    # extract_mdtb_suit(ses_id='ses-s2',type='CondRun',atlas='MNISymC3')
    # extract_mdtb_group(ses_id='ses-s1', type='CondHalf', atlas='SUIT3')
    # show_mdtb_group(type='CondHalf', atlas='SUIT3', cond='all', savefig=True)
    # extract_mdtb_suit(ses_id='ses-s1',type='CondAll')
    # extract_mdtb_suit(ses_id='ses-s2',type='CondAll')
    # extract_mdtb_fs32k(ses_id='ses-s1',type='CondAll')
    # extract_mdtb_fs32k(ses_id='ses-s2',type='condHalf')
    # extract_mdtb_fs32k(ses_id='ses-s1', type='CondHalf')
    # extract_mdtb_fs32k(ses_id='ses-s2', type='CondHalf')
    # show_mdtb_suit('all',1,0)
>>>>>>> dd47c925
    pass

<|MERGE_RESOLUTION|>--- conflicted
+++ resolved
@@ -140,21 +140,7 @@
 
 
 if __name__ == "__main__":
-<<<<<<< HEAD
     extract_mdtb(ses_id='ses-s1', type='CondHalf',atlas='MNISymC2')
-=======
-    # parcel_mdtb_fs32k()
-    extract_mdtb_suit(ses_id='ses-s1',type='CondHalf',atlas='MNISymC2')
-    # extract_mdtb_suit(ses_id='ses-s2',type='CondRun',atlas='MNISymC3')
-    # extract_mdtb_group(ses_id='ses-s1', type='CondHalf', atlas='SUIT3')
     # show_mdtb_group(type='CondHalf', atlas='SUIT3', cond='all', savefig=True)
-    # extract_mdtb_suit(ses_id='ses-s1',type='CondAll')
-    # extract_mdtb_suit(ses_id='ses-s2',type='CondAll')
-    # extract_mdtb_fs32k(ses_id='ses-s1',type='CondAll')
-    # extract_mdtb_fs32k(ses_id='ses-s2',type='condHalf')
-    # extract_mdtb_fs32k(ses_id='ses-s1', type='CondHalf')
-    # extract_mdtb_fs32k(ses_id='ses-s2', type='CondHalf')
-    # show_mdtb_suit('all',1,0)
->>>>>>> dd47c925
     pass
 
