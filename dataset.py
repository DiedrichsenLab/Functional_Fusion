--- conflicted
+++ resolved
@@ -167,10 +167,6 @@
             data_n.append(d[reg_in,:])
         return data_n, data_info, names
 
-<<<<<<< HEAD
-=======
-
->>>>>>> 1ff40cd0
 class DataSetHcpResting(DataSet):
     def __init__(self, dir):
         super(DataSetHcpResting, self).__init__(base_dir=dir)
