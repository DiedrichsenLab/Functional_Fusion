--- conflicted
+++ resolved
@@ -655,15 +655,9 @@
         # get the file name for the cifti time series
         fnames = self.get_data_fnames(participant_id)
         coef = None
-<<<<<<< HEAD
         for r,run in enumerate(runs):
             # load the cifti
             ts_cifti = nb.load(fnames[run])
-=======
-        for r in range(len(runs)):
-            # load the cifti
-            ts_cifti = nb.load(fnames[runs[r]])
->>>>>>> b91e833e
 
             # get the ts in volume for subcorticals
             ts_vol = util.volume_from_cifti(ts_cifti)
