--- conflicted
+++ resolved
@@ -996,24 +996,19 @@
         Returns:
             coef (np.ndarray): Connectivity fingerprint
         """
-        vals = []
+        coefs = []
         if type == 'Run':
             for run in info.run.unique():
                 data_run = source[info.run == run]
                 net_run = target.T[info.run == run]
-                val = self.correlate(data_run, net_run)
-                vals.append(val)
+                coef = self.correlate(data_run, net_run)
+                coefs.append(coef)
 
         elif type == 'All':
-            val = self.correlate(source, target)
-            vals.append(val)
-
-<<<<<<< HEAD
-        return np.vstack(vals)
-=======
-        coef = np.vstack(vals)
-        return coef
->>>>>>> 19242182
+            coef = self.correlate(source, target)
+            coefs.append(coef)
+
+        return np.vstack(coefs)
 
 
 class DataSetPontine(DataSetNative):
