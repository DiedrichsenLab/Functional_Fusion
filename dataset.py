--- conflicted
+++ resolved
@@ -389,21 +389,12 @@
         dest_dir = op.join(self.data_dir.format(s).split('sub-')[0], 'group')
         Path(dest_dir).mkdir(parents=True, exist_ok=True)
         nb.save(C, dest_dir +
-<<<<<<< HEAD
                 f'/group_{ses_id}_space-{atlas}_{type}.dscalar.nii')
 
 
 
 
-=======
-                f'/group_space-{atlas}_{type}.dscalar.nii')
-        Da = pd.concat(allinfo)
-        Da = Da.drop_duplicates(
-            info_column, keep='first').drop(columns=['names', 'half'])
-        Da.to_csv(
-            dest_dir + f'/group_info-{type}.tsv', sep='\t', index=False)
-            
->>>>>>> e8a1e7d2
+
 class DataSetMDTB(DataSet):
     def __init__(self, dir):
         super().__init__(dir)
