--- conflicted
+++ resolved
@@ -431,8 +431,7 @@
         max = 0
 
         # Loop over the different subjects to find the most complete info
-<<<<<<< HEAD
-        for i, s in enumerate(T.participant_id.iloc[subj]):
+        for i, s in enumerate(subj):
             if smooth is not None:
                 info_raw = pd.read_csv(self.data_smooth_dir.format(s, smooth)
                                        + f'/{s}_{ses_id}_info-{type}.tsv', sep='\t')
@@ -440,13 +439,6 @@
                 # Get an check the information
                 info_raw = pd.read_csv(self.data_dir.format(s)
                                        + f'/{s}_{ses_id}_info-{type}.tsv', sep='\t')
-=======
-        for i, s in enumerate(subj):
-
-            # Get an check the information
-            info_raw = pd.read_csv(self.data_dir.format(s)
-                                   + f'/{s}_{ses_id}_info-{type}.tsv', sep='\t')
->>>>>>> cef26618
             # Reduce tsv file when fields are given
             if fields is not None:
                 info = info_raw[fields]
