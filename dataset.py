#!/usr/bin/env python3
# -*- coding: utf-8 -*-
"""
Data fusion project dataset module

The class for converting and mapping raw data from multi-dataset
to a standard data structure that can be used in Diedrichsen lab

"""
import numpy as np
import pandas as pd
import os
import util
import matrix
import atlas_map as am
import scipy.linalg as sl
import nibabel as nb
import nitools as nt
from pathlib import Path
from numpy import eye,zeros,ones,empty,nansum, sqrt
from numpy.linalg import pinv,solve

def prewhiten_data(data):
    """ prewhitens a list of data matrices.
    It assumes that the last row of each data matrix is the ResMS-value
    Returns a list of data matrices that is one shorter

    Args:
        data (list of ndarrays): List of data arrays
    """
    # Get the resms and prewhiten the data
    data_n = []
    for i in range(len(data)):
        # Prewhiten the data univariately
        resms = data[i][-1,:]
        data_n.append(data[i][0:-1,:])
        data_n[i] = data_n[i] / np.sqrt(np.abs(resms))
    return data_n

def optimal_contrast(data,C,X,reg_in=None,baseline=None):
    """Recombines betas from a GLM into an optimal new contrast, taking into account a design matrix

    Args:
        data (list of ndarrays): List of N x P_i arrays of data
        C (ndarray): N x Q array indicating contrasts
        X (ndarray): Optimal design matrix - Defaults to None.
        reg_in (ndarray): Contrast of interest: Logical vector indicating
            which rows of C we will put in the matrix
        baseline (ndarray): Fixed effects contrast removed after estimation
    """
    # Check the sizes
    N, Q = C.shape
    T, Np = X.shape
    # infer number of regressors of no interest that are not in the data structure
    num_nointerest = Np - N
    # Add to the contrast matrix
    Cn = sl.block_diag(C,np.eye(num_nointerest))
    # Make new design matrix
    Xn = X @ Cn
    # Loop over the data:
    data_new = []
    for i in range(len(data)):
        # Append the regressors of no interest regressors
        dat = np.concatenate([data[i],
                    np.zeros((num_nointerest,data[i].shape[1]))])
        # Do the averaging / reweighting:
        d = solve(Xn.T @ Xn, Xn.T @ X @ dat)
        # Subset to the contrast of interest
        if reg_in is not None:
            d=d[reg_in,:]
        # Now subtract baseline
        if baseline is not None:
            Q = d.shape[0]
            R = eye(Q)-baseline @ pinv(baseline)
            d = R @ d
        # Put the data in a list:
        data_new.append(d)
    return data_new

def reliability_within_subj(X,part_vec,cond_vec):
    """ Calculates the within-subject reliability of a data set
    Data (X) is grouped by condition vector, and the
    partition vector indicates the independent measurements

    Args:
        X (ndarray): num_subj x num_trials x num_voxel tensor of data
        part_vec (ndarray): num_trials partition vector
        cond_vec (ndarray): num_trials condition vector

    Returns:
        r (ndarray)L: num_subj x num_partition matrix of correlations
    """
    partitions = np.unique(part_vec)
    n_part = partitions.shape[0]
    n_subj = X.shape[0]
    r = np.zeros((n_subj,n_part))
    Z = matrix.indicator(cond_vec)
    for s in np.arange(n_subj):
        for pn,part in enumerate(partitions):
            i1 = part_vec==part
            X1= pinv(Z[i1,:]) @ X[s,i1,:]
            i2 = part_vec!=part
            X2 = pinv(Z[i2,:]) @ X[s,i2,:]
            X1 -= X1.mean(axis=0)
            X2 -= X2.mean(axis=0)
            r[s,pn] = nansum(X1*X2)/sqrt(nansum(X1*X1)*nansum(X2*X2))
    return r

def reliability_between_subj(X,cond_vec=None):
    """ Calculates the between-subject reliability of a data set
    If cond_vec is given, the data is averaged across multiple measurements
    first.

    Args:
        X (ndarray): num_subj x num_trials x num_voxel tensor of data
        part_vec (ndarray): num_trials partition vector

    Returns:
        r (ndarray): num_subj vector of correlations
    """
    n_subj = X.shape[0]
    n_trials = X.shape[1]
    if cond_vec is not None:
        Z = matrix.indicator(cond_vec)
    else:
        Z = eye(n_trials)
    subj_vec = np.arange(n_subj)
    r = np.zeros((n_subj,))
    for s,i in enumerate(subj_vec):
        X1= pinv(Z) @ X[s,:,:]
        i2 = subj_vec!=s
        X2 = pinv(Z) @ X[i2,:,:].mean(axis=0)
        X1 -= X1.mean(axis=0)
        X2 -= X2.mean(axis=0)
        r[i] = nansum(X1*X2)/sqrt(nansum(X1*X1)*nansum(X2*X2))
    return r

class DataSet:
    def __init__(self, base_dir):
        """DataSet class:
        Implements the interface for each of the data set
        Note that the actual preprocessing and glm estimate
        do not have to be performed with functionality provided by
        this class. The class is just a instrument to present the user with
        a uniform interface of how to get subject info

        Args:
            basedir (str): basis directory
        """
        self.base_dir  = base_dir
        self.surface_dir = base_dir + '/derivatives/{0}/anat'
        self.anatomical_dir = base_dir + '/derivatives/{0}/anat'
        self.estimates_dir = base_dir + '/derivatives/{0}/estimates'
        self.func_dir = base_dir + '/derivatives/{0}/func'
        self.suit_dir = base_dir + '/derivatives/{0}/suit'
        self.data_dir = base_dir + '/derivatives/{0}/data'
        # assume that the common atlas directory is on the level before
        self.atlas_dir = os.path.join(os.path.dirname(base_dir),'Atlases')

    def get_participants(self):
        """ returns a data frame with all participants
        available in the study. The fields in the data frame correspond to the
        standard columns in participant.tsv.
        https://bids-specification.readthedocs.io/en/stable/03-modality-agnostic-files.html
        Returns:
            Pinfo (pandas data frame): participant information in standard bids format
        """
        self.part_info = pd.read_csv(self.base_dir + '/participants.tsv',delimiter='\t')
        return self.part_info

    def get_data_fnames(self,participant_id,session_id=None):
        """ Gets all raw data files

        Args:
            participant_id (str): Subject
            session_id (str): Session ID. Defaults to None.
        Returns:
            fnames (list): List of fnames, last one is the resMS image
            T (pd.DataFrame): Info structure for regressors (reginfo)
        """
        dirw = self.estimates_dir.format(participant_id) + f'/{session_id}'
        T=pd.read_csv(dirw+f'/{participant_id}_{session_id}_reginfo.tsv',sep='\t')
        fnames = [f'{dirw}/{participant_id}_{session_id}_run-{t.run:02}_reg-{t.reg_id:02}_beta.nii' for i,t in T.iterrows()]
        fnames.append(f'{dirw}/{participant_id}_{session_id}_resms.nii')
        return fnames, T


    def extract_data(self, participant_id, atlas_maps,ses_id=None,type=None):
        """Extracts the processed data in a specific altas space
        Args:
            participant_id: standard participant_id
            atlas_maps: List of atlasmaps to find the voxels
            ses_id: Session ID
            type: Type string
        Returns:
            data (np.ndarray):
                A numatlasses list with N x P numpy array of data
            T (pd.DataFrame):
                A data frame with information about the N numbers provide
        """
        return None,None

    def extract_all_suit(self,ses_id='ses-s1',type='CondSes',atlas='SUIT3'):
        """Extracts data in SUIT space from a standard experiment structure
        across all subjects. Saves the results as CIFTI files in the data directory.
        Args:
            ses_id (str, optional): Session. Defaults to 'ses-s1'.
            type (str, optional): Type - defined in ger_data. Defaults to 'CondSes'.
            atlas (str, optional): Short atlas string. Defaults to 'SUIT3'.
        """
        # Make the atlas object
        if (atlas=='SUIT3'):
            mask = self.atlas_dir + '/tpl-SUIT/tpl-SUIT_res-3_gmcmask.nii'
        if (atlas=='SUIT2'):
            mask = self.atlas_dir + '/tpl-SUIT/tpl-SUIT_res-2_gmcmask.nii'
        if (atlas=='MNISymC3'):
            mask = self.atlas_dir + '/tpl-MNI152NLIn2000cSymC/tpl-MNISymC_res-3_gmcmask.nii'
        if (atlas=='MNISymC2'):
            mask = self.atlas_dir + '/tpl-MNI152NLIn2000cSymC/tpl-MNISymC_res-2_gmcmask.nii'
        suit_atlas = am.AtlasVolumetric('cerebellum',mask_img=mask)

        # create and calculate the atlas map for each participant
        T = self.get_participants()
        for s in T.participant_id:
            print(f'Atlasmap {s}')
            deform = self.suit_dir.format(s) + f'/{s}_space-SUIT_xfm.nii'
            if atlas[0:7]=='MNISymC':
                xfm_name = self.atlas_dir + '/tpl-MNI152NLIn2000cSymC/tpl-SUIT_space-MNI152NLin2009cSymC_xfm.nii'
                deform = [xfm_name,deform]
            mask = self.suit_dir.format(s) + f'/{s}_desc-cereb_mask.nii'
            atlas_map = am.AtlasMapDeform(self, suit_atlas, s,deform, mask)
            atlas_map.build(smooth=2.0)
            print(f'Extract {s}')
            data,info = self.extract_data(s,[atlas_map],
<<<<<<< HEAD
                                                    ses_id=ses_id,
                                                    type=type)
=======
                                          ses_id=ses_id,
                                          type=type)
>>>>>>> 941926cc
            C=am.data_to_cifti(data,[atlas_map],info.names)
            dest_dir = self.data_dir.format(s)
            Path(dest_dir).mkdir(parents=True, exist_ok=True)
            nb.save(C, dest_dir + f'/{s}_space-{atlas}_{ses_id}_{type}.dscalar.nii')
            info.to_csv(dest_dir + f'/{s}_{ses_id}_info-{type}.tsv',sep='\t')

    def extract_all_fs32k(self,ses_id='ses-s1',type='CondSes'):
        """Extracts data in fs32K space from a standard experiment structure
        across all subjects. Saves the results as CIFTI files in the data directory.

        Args:
            ses_id (str, optional): _description_. Defaults to 'ses-s1'.
            type (str, optional): _description_. Defaults to 'CondSes'.
        """
        # Make the atlas object
        atlas =[]
        bm_name = ['cortex_left','cortex_right']
        for i,hem in enumerate(['L','R']):
            mask = self.atlas_dir + f'/tpl-fs32k/tpl-fs32k_hemi-{hem}_mask.label.gii'
            atlas.append(am.AtlasSurface(bm_name[i],mask_gii=mask))

        # create and calculate the atlas map for each participant
        T = self.get_participants()
        for s in T.participant_id:
            atlas_maps = []
            data = []
            for i,hem in enumerate(['L','R']):
                adir = self.anatomical_dir.format(s)
                edir = self.estimates_dir.format(s)
                pial = adir + f'/{s}_space-32k_hemi-{hem}_pial.surf.gii'
                white = adir + f'/{s}_space-32k_hemi-{hem}_white.surf.gii'
                mask = edir + f'/{ses_id}/{s}_{ses_id}_mask.nii'
                atlas_maps.append(am.AtlasMapSurf(self, atlas[i],
                            s,white,pial, mask))
                atlas_maps[i].build()
            print(f'Extract {s}')
<<<<<<< HEAD
            data,info = self.extract_data(s,atlas_maps,
                                                ses_id=ses_id,
                                                type=type)
=======
            data,info = self.extract_data(s,atlas_maps,ses_id,type)
>>>>>>> 941926cc
            C=am.data_to_cifti(data,atlas_maps,info.names)
            dest_dir = self.data_dir.format(s)
            Path(dest_dir).mkdir(parents=True, exist_ok=True)
            nb.save(C, dest_dir + f'/{s}_space-fs32k_{ses_id}_{type}.dscalar.nii')
            pass

    def get_data(self,space='SUIT3',ses_id='ses-s1',type='CondSes',subj=None):
        """Loads all the CIFTI files in the data directory of a certain space / type
        and returns they content as a Numpy array

        Args:
            space (str): Atlas space (Defaults to 'SUIT3').
            ses_id (str): Session ID (Defaults to 'ses-s1').
            type (str): Type of data (Defaults to 'CondSes').
            subj (ndarray): Subject numbers to get - by default all
        Returns:
            Data (ndarray): (n_subj, n_contrast, n_voxel) array of data
            D: Data frame with common descriptor
        """
        T = self.get_participants()
        # Assemble the data
        Data = None
        if subj is None:
            subj = np.arange(T.shape[0])
        for i,s in enumerate (T.participant_id[subj]):
            # Get an check the information
            D = pd.read_csv(self.data_dir.format(s) + f'/{s}_{ses_id}_info-{type}.tsv',sep='\t')
            # Load the data
            C = nb.load(self.data_dir.format(s) + f'/{s}_space-{space}_{ses_id}_{type}.dscalar.nii')
            if Data is None:
                Data = np.zeros((len(subj),C.shape[0],C.shape[1]))
            Data[i,:,:] = C.get_fdata()
        return Data, D


class DataSetMDTB(DataSet):
    def __init__(self, dir):
        super().__init__(dir)


    def extract_data(self,participant_id,
                     atlas_maps,
                     ses_id,
                     type='CondSes'):
        """ MDTB extraction of atlasmap locations
        from nii files - and filterting or averaring
        as specified.

        Args:
            participant_id (str): ID of participant
            atlas_maps (list): List of atlasmaps
            ses_id (str): Name of session
            type (str): Type of extraction:
                'CondSes': Conditions with seperate estimates for first and second half of experient (Default)
                'CondRun': Conditions with seperate estimates per run
                    Defaults to 'CondSes'.

        Returns:
            Y (list of np.ndarray):
                A list (len = numatlas) with N x P_i numpy array of prewhitened data
            T (pd.DataFrame):
                A data frame with information about the N numbers provide
            names: Names for CIFTI-file per row
        """
        dir = self.estimates_dir.format(participant_id) + f'/{ses_id}'
        fnames,info = self.get_data_fnames(participant_id,ses_id)
        data = am.get_data3D(fnames,atlas_maps)
        # For debugging: data = [np.random.normal(0,1,(len(fnames),atlas_maps[0].P))]

        # Depending on the type, make a new contrast
        info['half']=2-(info.run<9)
        n_cond = np.max(info.cond_num)
        if type == 'CondSes':

            # Make new data frame for the information of the new regressors
            ii = ((info.run == 1) | (info.run == 9)) & (info.cond_num>0)
            data_info = info[ii].copy().reset_index()
            data_info['names']=[f'{d.cond_name.strip()}-sess{d.half}' for i,d in data_info.iterrows()]

            # Contrast for the regressors of interest
            reg = (info.half-1)*n_cond + info.cond_num
            reg[info.instruction==1] = 0
            C = matrix.indicator(reg,positive=True) # Drop the instructions

            # contrast for all instructions
            CI = matrix.indicator(info.half*info.instruction,positive=True)
            C = np.c_[C,CI]
            reg_in = np.arange(n_cond*2,dtype=int)

            # Baseline substraction
            B = matrix.indicator(data_info.half,positive=True)

        elif type == 'CondRun':

            # Subset of info sutructure
            ii = (info.cond_num>0)
            data_info = info[ii].copy().reset_index()
            data_info['names']=[f'{d.cond_name}-run{d.run:02d}' for i,d in data_info.iterrows()]

            reg = (info.run-1)*n_cond + info.cond_num
            reg[info.instruction==1] = 0
            # Contrast for the regressors of interst
            C = matrix.indicator(reg,positive=True) # Drop the instructions

            # contrast for all instructions
            CI = matrix.indicator(info.run*info.instruction,positive=True)
            C = np.c_[C,CI]
            reg_in = np.arange(n_cond*16,dtype=int)

            # Baseline substraction
            B = matrix.indicator(data_info.run,positive=True)
        elif type == 'CondAll':

            # Make new data frame for the information of the new regressors
            ii = (info.run == 1)  & (info.cond_num>0)
            data_info = info[ii].copy().reset_index()
            data_info['names']=[f'{d.cond_name}' for i,d in data_info.iterrows()]

            # Contrast for the regressors of interest
            reg = info.cond_num.copy()
            reg[info.instruction==1] = 0
            C = matrix.indicator(reg,positive=True) # Drop the instructions

            # contrast for all instructions
            CI = matrix.indicator(info.instruction,positive=True)
            C = np.c_[C,CI]
            reg_in = np.arange(n_cond,dtype=int)

            # Baseline substraction
            B = matrix.indicator(data_info.run,positive=True)

        # Prewhiten the data
        data_n = prewhiten_data(data)

        # Load the designmatrix and perform optimal contrast
        X = np.load(dir+f'/{participant_id}_{ses_id}_designmatrix.npy')
        data_new = optimal_contrast(data_n,C,X,reg_in,baseline=B)

        return data_new, data_info

class DataSetHcpResting(DataSet):
    def __init__(self, dir):
        super(DataSetHcpResting, self).__init__(base_dir=dir)
        # self.func_dir = self.base_dir + '/{0}/estimates'
        self.derivative_dir = self.base_dir + '/derivatives'

    def get_data_fnames(self, participant_id):
        """ Gets all raw data files
        Args:
            participant_id (str): Subject
        Returns:
            fnames (list): List of fnames
        """
        dirw = self.derivative_dir + f"/{participant_id}" + "/func"
        fnames = []
        for r in range(4):
            fnames.append(f'{dirw}/sub-{participant_id}_run-{r}_space-MSMSulc.dtseries.nii')
        return fnames

    def extract_ts_volume(self,
                participant_id,
                atlas_map,
                runs=[0,1,2,3]):
        """ Returns the time series data for an atlas map
            sample from voxels
        Args:
            participant_id (_type_): _description_
            atlas_map (_type_): _description_
        """
        # get the file name for the cifti time series
        fnames = self.get_data_fnames(participant_id)
        ts_volume = []
        for r in runs:
            # load the cifti
            ts_cifti = nb.load(fnames[r])

            # get the ts in volume for subcorticals
            ts_vol = util.volume_from_cifti(ts_cifti)
            # transfer to suit space applying the deformation
            ts_vol = am.get_data4D(ts_vol, [atlas_map])
            ts_volume.append(ts_vol[0])

        return ts_volume

    def extract_ts_surface(self,
                    participant_id,
                    atlas_parcels,
                    runs=[0,1,2,3]):
        """Returns the information from the CIFTI file
        in the 32K surface for left and right hemisphere.

        Args:
            participant_id (_type_): _description_
            atlas_parcel (_type_): _description_
        """
        hem_name = ['CIFTI_STRUCTURE_CORTEX_LEFT', 'CIFTI_STRUCTURE_CORTEX_RIGHT']
        # get the file name for the cifti time series
        fnames = self.get_data_fnames(participant_id)
        coef = None
        ts_cortex=[]
        for r in runs:
            # load the cifti
            ts_cifti = nb.load(fnames[r])

            # get the ts in surface for corticals
            ts_32k = util.surf_from_cifti(ts_cifti,hem_name)
            ts_parcel = []
            for hem in range(2):

                # get the average within parcels
                ts_parcel.append(
                    atlas_parcels[hem].agg_data(ts_32k[hem])
                    )

            # concatenate them into a single array for correlation calculation
            ts_cortex.append(ts_parcel)
        return ts_cortex  # shape (n_tessl,P)


    def get_cereb_connectivity(self,
                 participant_id,
                 cereb_atlas_map,
                 cortical_atlas_parcels,
                 runs=[0,1,2,3]):
        """
        Uses the original CIFTI files to produce cerebellar connectivity
        file
        """
        hem_name = ['CIFTI_STRUCTURE_CORTEX_LEFT', 'CIFTI_STRUCTURE_CORTEX_RIGHT']
        # get the file name for the cifti time series
        fnames = self.get_data_fnames(participant_id)
        coef = None
        for r in runs:
            # load the cifti
            ts_cifti = nb.load(fnames[r])

            # get the ts in volume for subcorticals
            ts_vol = util.volume_from_cifti(ts_cifti)
            # transfer to suit space applying the deformation
            ts_cerebellum = am.get_data4D(ts_vol, [cereb_atlas_map])
            ts_cerebellum = ts_cerebellum[0]

            # get the ts in surface for corticals
            ts_32k = util.surf_from_cifti(ts_cifti,hem_name)
            ts_parcel = []
            for hem in range(2):

                # get the average within parcels
                ts_parcel.append(
                    cortical_atlas_parcels[hem].agg_data(ts_32k[hem])
                    )

            # concatenate them into a single array for correlation calculation
            ts_cortex = np.concatenate(ts_parcel, axis = 1)

            # Standardize the time series for easier calculation
            ts_cerebellum = util.zstandarize_ts(ts_cerebellum)
            ts_cortex = util.zstandarize_ts(ts_cortex)

            # Correlation calculation
            if coef is None:
                coef=np.empty((len(runs),ts_cortex.shape[1],
                                ts_cerebellum.shape[1]))
            N = ts_cerebellum.shape[0]
            coef[r,:,:] = ts_cortex.T @ ts_cerebellum / N

        return coef  # shape (n_tessl,P)

class DataSetPontine(DataSet):
    def __init__(self, dir):
        super().__init__(dir)

    def extract_data(self, participant_id,
                 atlas_maps,
                 ses_id,
                 type='CondSes'):
        """ Pontine extraction of atlasmap locations
        from nii files - and filterting or averaring
        as specified.

        Args:
            participant_id (str): ID of participant
            atlas_maps (list): List of atlasmaps
            ses_id (str): Name of session
            type (str): Type of extraction:
                'CondSes': Conditions with seperate estimates for first and second half of experient (Default)
                'CondRun': Conditions with seperate estimates per run
                    Defaults to 'CondSes'.

        Returns:
            Y (list of np.ndarray):
                A list (len = numatlas) with N x P_i numpy array of prewhitened data
            T (pd.DataFrame):
                A data frame with information about the N numbers provide
            names: Names for CIFTI-file per row
        """
        dir = self.estimates_dir.format(participant_id) + f'/{ses_id}'
        fnames, info = self.get_data_fnames(participant_id, ses_id)
        data = am.get_data3D(fnames, atlas_maps)
        # For debugging: data = [np.random.normal(0,1,(len(fnames),atlas_maps[0].P))]

        # Depending on the type, make a new contrast
        info['half'] = 2 - (info.run < 9)
        n_cond = np.max(info.reg_id)
        if type == 'TaskSes':

            # Make new data frame for the information of the new regressors
            ii = ((info.run == 1) | (info.run == 9)) & (info.reg_id > 0)
            data_info = info[ii].copy().reset_index()
            data_info['names'] = [
                f'{d.task_name.strip()}-sess{d.half}' for i, d in data_info.iterrows()]

            # Contrast for the regressors of interest
            reg = (info.half - 1) * n_cond + info.reg_id
            reg[info.instruction == 1] = 0
            C = matrix.indicator(reg, positive=True)  # Drop the instructions

            # contrast for all instructions
            CI = matrix.indicator(info.half*info.instruction,positive=True)
            C = np.c_[C,CI]
            reg_in = np.arange(n_cond*2,dtype=int)

            # Baseline substraction
            B = matrix.indicator(data_info.half,positive=True)

        elif type == 'TaskRun':

            # Subset of info sutructure
            ii = (info.reg_id > 0)
            data_info = info[ii].copy().reset_index()
            data_info['names'] = [
                f'{d.task_name.strip()}-run{d.run:02d}' for i, d in data_info.iterrows()]

            reg = (info.run - 1) * n_cond + info.reg_id
            reg[info.instruction == 1] = 0
            reg = (info.run-1)*n_cond + info.cond_num
            reg[info.instruction==1] = 0
            # Contrast for the regressors of interst
            C = matrix.indicator(reg,positive=True) # Drop the instructions

            # contrast for all instructions
            CI = matrix.indicator(info.run*info.instruction,positive=True)
            C = np.c_[C,CI]
            reg_in = np.arange(n_cond*16,dtype=int)

            # Baseline substraction
            B = matrix.indicator(data_info.run,positive=True)

        elif type == 'TaskAll':

            # Make new data frame for the information of the new regressors
            ii = (info.run == 1) & (info.reg_id > 0)
            data_info = info[ii].copy().reset_index()
            data_info['names'] = [
                f'{d.task_name.strip()}' for i, d in data_info.iterrows()]

           # Contrast for the regressors of interest
            reg = info.cond_num.copy()
            reg[info.instruction==1] = 0
            C = matrix.indicator(reg,positive=True) # Drop the instructions

            # contrast for all instructions
            CI = matrix.indicator(info.instruction,positive=True)
            C = np.c_[C,CI]
            reg_in = np.arange(n_cond,dtype=int)

            # Baseline substraction
            B = matrix.indicator(data_info.run,positive=True)


        # Prewhiten the data
        data_n = prewhiten_data(data)

        # Load the designmatrix and perform optimal contrast
        X = np.load(dir + f'/{participant_id}_{ses_id}_designmatrix.npy')
        data_new = optimal_contrast(data_n, C, X, reg_in)

        return data_new, data_info

class DataSetNishi(DataSet):
    def __init__(self, dir):
        super().__init__(dir)


    def extract_data(self,participant_id,
                    atlas_maps,
                    ses_id,
                    type='CondSes'):
        """ Nishimoto extraction of atlasmap locations
        from nii files - and filterting or averaring
        as specified.
        Args:
            participant_id (str): ID of participant
            atlas_maps (list): List of atlasmaps
            ses_id (str): Name of session
            type (str): Type of extraction:
                'CondSes': Conditions with seperate estimates for first and second half of experient (Default)
                'CondRun': Conditions with seperate estimates per run
                    Defaults to 'CondSes'.
        Returns:
            Y (list of np.ndarray):
                A list (len = numatlas) with N x P_i numpy array of prewhitened data
            T (pd.DataFrame):
                A data frame with information about the N numbers provide
            names: Names for CIFTI-file per row
        """
        dir = self.estimates_dir.format(participant_id) + f'/{ses_id}'
        fnames,info = self.get_data_fnames(participant_id,ses_id)
        data = am.get_data3D(fnames,atlas_maps)
        # For debugging: data = [np.random.normal(0,1,(len(fnames),atlas_maps[0].P))]

        # Depending on the type, make a new contrast
        info['half']=2-(info.run< (len(np.unique(info.run))/2+1))
        n_cond = np.max(info.reg_id)
        if type == 'CondSes':
            # Make new data frame for the information of the new regressors            
            ii = ((info.run == min(info.run)) | (info.run == len(np.unique(info.run))/2+1)) 
            data_info = info[ii].copy().reset_index()
            data_info['names']=[f'{d.task_name}-sess{d.half}' for i,d in data_info.iterrows()]

            # Contrast for the regressors of interest
            reg = (info.half-1)*n_cond + info.reg_id
            # reg[info.instruction==1] = 0
            C = matrix.indicator(reg,positive=True) # Drop the instructions

            # contrast for all instructions
            # CI = matrix.indicator(info.half,positive=True)
            # C = np.c_[C,CI]
            reg_in = np.arange(n_cond*2,dtype=int)

            # Baseline substraction 
            B = matrix.indicator(data_info.half,positive=True)

        elif type == 'CondRun':

            # Subset of info sutructure
            # ii = (info.cond_num>0)
            data_info = info.copy().reset_index()
            data_info['names']=[f'{d.task_name}-run{d.run:02d}' for i,d in data_info.iterrows()]

            reg = (info.run-1)*n_cond + info.reg_id
            # reg[info.instruction==1] = 0
            # Contrast for the regressors of interst
            C = matrix.indicator(reg,positive=True) # Drop the instructions


            # contrast for all instructions
            # CI = matrix.indicator(info.run*info.instruction,positive=True)
            # C = np.c_[C,CI]
            reg_in = np.arange(n_cond*len(np.unique(info.run)),dtype=int)

            # Baseline substraction 
            B = matrix.indicator(data_info.run,positive=True)
        elif type == 'CondAll':

            # Make new data frame for the information of the new regressors
            ii = (info.run == min(info.run))
            data_info = info[ii].copy().reset_index()
            data_info['names']=[f'{d.task_name}' for i,d in data_info.iterrows()]

            # Contrast for the regressors of interest
            reg = info.creg_id
            # reg[info.instruction==1] = 0
            C = matrix.indicator(reg,positive=True) # Drop the instructions

            # contrast for all instructions
            # CI = matrix.indicator(info.instruction,positive=True)
            # C = np.c_[C,CI]
            # reg_in = np.arange(n_cond-1,dtype=int)

            # Baseline substraction 
            B = matrix.indicator(data_info.run,positive=True)

        # Prewhiten the data
        data_n = prewhiten_data(data)

        # Load the designmatrix and perform optimal contrast
        X = np.load(dir+f'/{participant_id}_{ses_id}_designmatrix.npy')
        data_new = optimal_contrast(data_n,C,X,reg_in,baseline=B)
        
        return data_new, data_info<|MERGE_RESOLUTION|>--- conflicted
+++ resolved
@@ -232,13 +232,8 @@
             atlas_map.build(smooth=2.0)
             print(f'Extract {s}')
             data,info = self.extract_data(s,[atlas_map],
-<<<<<<< HEAD
-                                                    ses_id=ses_id,
-                                                    type=type)
-=======
                                           ses_id=ses_id,
                                           type=type)
->>>>>>> 941926cc
             C=am.data_to_cifti(data,[atlas_map],info.names)
             dest_dir = self.data_dir.format(s)
             Path(dest_dir).mkdir(parents=True, exist_ok=True)
@@ -275,13 +270,9 @@
                             s,white,pial, mask))
                 atlas_maps[i].build()
             print(f'Extract {s}')
-<<<<<<< HEAD
             data,info = self.extract_data(s,atlas_maps,
                                                 ses_id=ses_id,
                                                 type=type)
-=======
-            data,info = self.extract_data(s,atlas_maps,ses_id,type)
->>>>>>> 941926cc
             C=am.data_to_cifti(data,atlas_maps,info.names)
             dest_dir = self.data_dir.format(s)
             Path(dest_dir).mkdir(parents=True, exist_ok=True)
