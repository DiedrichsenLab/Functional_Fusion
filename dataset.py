#!/usr/bin/env python3
# -*- coding: utf-8 -*-
"""
Data fusion project dataset module

The class for converting and mapping raw data from multi-dataset
to a standard data structure that can be used in Diedrichsen lab

"""
import numpy as np
import nibabel as nib
import pandas as pd
import os
import util
import matrix
import atlas_map as am
import scipy.linalg as sl
import nibabel as nb
import nitools as nt
from pathlib import Path
from numpy import eye
from numpy.linalg import pinv,solve

def prewhiten_data(data):
    """ prewhitens a list of data matrices.
    It assumes that the last row of each data matrix is the ResMS-value
    Returns a list of data matrices that is one shorter

    Args:
        data (list of ndarrays): List of data arrays
    """
    # Get the resms and prewhiten the data
    data_n = []
    for i in range(len(data)):
        # Prewhiten the data univariately
        resms = data[i][-1,:]
        data_n.append(data[i][0:-1,:])
        data_n[i] = data_n[i] / np.sqrt(np.abs(resms))
    return data_n

def optimal_contrast(data,C,X,reg_in=None,baseline=None):
    """Recombines betas from a GLM into an optimal new contrast, taking into account a design matrix

    Args:
        data (list of ndarrays): List of N x P_i arrays of data
        C (ndarray): N x Q array indicating contrasts
        X (ndarray): Optimal design matrix - Defaults to None.
        reg_in (ndarray): Contrast of interest: Logical vector indicating which rows of C we will put in the matrix
        baseline (ndarray): Fixed effects contrast removed after estimation 
    """
    # Check the sizes
    N, Q = C.shape
    T, Np = X.shape
    # infer number of regressors of no interest that are not in the data structure
    num_nointerest = Np - N
    # Add to the contrast matrix
    Cn = sl.block_diag(C,np.eye(num_nointerest))
    # Make new design matrix
    Xn = X @ Cn
    # Loop over the data:
    data_new = []
    for i in range(len(data)):
        # Append the regressors of no interest regressors
        dat = np.concatenate([data[i],
                    np.zeros((num_nointerest,data[i].shape[1]))])
        # Do the averaging / reweighting:
        d = solve(Xn.T @ Xn, Xn.T @ X @ dat)
        # Subset to the contrast of interest 
        if reg_in is not None: 
            d=d[reg_in,:]
        # Now subtract baseline
        if baseline is not None: 
            Q = d.shape[0]
            R = eye(Q)-baseline @ pinv(baseline)
            d = R @ d 
        # Put the data in a list:
        data_new.append(d)
    return data_new



class DataSet:
    def __init__(self, base_dir):
        """DataSet class:
        Implements the interface for each of the data set
        Note that the actual preprocessing and glm estimate
        do not have to be performed with functionality provided by
        this class. The class is just a instrument to present the user with
        a uniform interface of how to get subject info

        Args:
            basedir (str): basis directory
        """
        self.base_dir  = base_dir
        self.surface_dir = base_dir + '/derivatives/{0}/anat'
        self.anatomical_dir = base_dir + '/derivatives/{0}/anat'
        self.estimates_dir = base_dir + '/derivatives/{0}/estimates'
        self.func_dir = base_dir + '/derivatives/{0}/func'
        self.suit_dir = base_dir + '/derivatives/{0}/suit'
        self.data_dir = base_dir + '/derivatives/{0}/data'
        # assume that the common atlas directory is on the level before
        self.atlas_dir = os.path.join(os.path.dirname(base_dir),'Atlases')

    def get_participants(self):
        """ returns a data frame with all participants
        available in the study. The fields in the data frame correspond to the
        standard columns in participant.tsv.
        https://bids-specification.readthedocs.io/en/stable/03-modality-agnostic-files.html
        Returns:
            Pinfo (pandas data frame): participant information in standard bids format
        """
        self.part_info = pd.read_csv(self.base_dir + '/participants.tsv',delimiter='\t')
        return self.part_info

    def get_data_fnames(self,participant_id,session_id=None):
        """ Gets all raw data files

        Args:
            participant_id (str): Subject
            session_id (str): Session ID. Defaults to None.
        Returns:
            fnames (list): List of fnames, last one is the resMS image
            T (pd.DataFrame): Info structure for regressors (reginfo)
        """
        dir = self.estimates_dir.format(participant_id) + f'/{session_id}'
        T=pd.read_csv(dir+f'/{participant_id}_{session_id}_reginfo.tsv',sep='\t')
        fnames = [f'{dir}/{participant_id}_{session_id}_run-{t.run:02}_reg-{t.reg_id:02}_beta.nii' for i,t in T.iterrows()]
        fnames.append(f'{dir}/{participant_id}_{session_id}_resms.nii')
        return fnames, T


    def get_data(self, participant_id, atlas_maps):
        """the main function to output the processed data
        Args:
            participant_id: standard participant_id
            atlas_maps: List of atlasmaps to find the voxels

        Returns:
            Y (np.ndarray):
                A numatlasses list with N x P numpy array of data
            T (pd.DataFrame):
                A data frame with information about the N numbers provide
        """
        pass

    def get_all_suit(self,ses_id='ses-s1',type='CondSes',atlas='SUIT3'):
        """Extracts data in SUIT space from a standard experiment structure
        across all subjects. Saves the results as CIFTI files in the data directory.
        Args:
            ses_id (str, optional): Session. Defaults to 'ses-s1'.
            type (str, optional): Type - defined in ger_data. Defaults to 'CondSes'.
            atlas (str, optional): Short atlas string. Defaults to 'SUIT3'.
        """
        # Make the atlas object
        if (atlas=='SUIT3'):
            mask = self.atlas_dir + '/tpl-SUIT/tpl-SUIT_res-3_gmcmask.nii'
        if (atlas=='SUIT2'):
            mask = self.atlas_dir + '/tpl-SUIT/tpl-SUIT_res-2_gmcmask.nii'
        if (atlas=='MNISymC3'):
            mask = self.atlas_dir + '/tpl-MNI152NLIn2000cSymC/tpl-MNISymC_res-3_gmcmask.nii'
        if (atlas=='MNISymC2'):
            mask = self.atlas_dir + '/tpl-MNI152NLIn2000cSymC/tpl-MNISymC_res-2_gmcmask.nii'
        suit_atlas = am.AtlasVolumetric('cerebellum',mask_img=mask)

        # create and calculate the atlas map for each participant
        T = self.get_participants()
        for s in T.participant_id:
            print(f'Atlasmap {s}')
            deform = self.suit_dir.format(s) + f'/{s}_space-SUIT_xfm.nii'
            if atlas[0:7]=='MNISymC':
                xfm_name = self.atlas_dir + '/tpl-MNI152NLIn2000cSymC/tpl-SUIT_space-MNI152NLin2009cSymC_xfm.nii'
                deform = [xfm_name,deform]
            mask = self.suit_dir.format(s) + f'/{s}_desc-cereb_mask.nii'
            atlas_map = am.AtlasMapDeform(self, suit_atlas, s,deform, mask)
            atlas_map.build(smooth=2.0)
            print(f'Extract {s}')
            data,info = self.get_data(s,[atlas_map],
                                                    ses_id=ses_id,
                                                    type=type)
            C=am.data_to_cifti(data,[atlas_map],info.names)
            dest_dir = self.data_dir.format(s)
            Path(dest_dir).mkdir(parents=True, exist_ok=True)
            nb.save(C, dest_dir + f'/{s}_space-{atlas}_{ses_id}_{type}.dscalar.nii')
            info.to_csv(dest_dir + f'/{s}_{ses_id}_info-{type}.tsv',sep='\t')

    def get_all_fs32k(self,ses_id='ses-s1',type='CondSes'):
        """Extracts data in fs32K space from a standard experiment structure
        across all subjects. Saves the results as CIFTI files in the data directory.

        Args:
            ses_id (str, optional): _description_. Defaults to 'ses-s1'.
            type (str, optional): _description_. Defaults to 'CondSes'.
        """
        # Make the atlas object
        atlas =[]
        bm_name = ['cortex_left','cortex_right']
        for i,hem in enumerate(['L','R']):
            mask = self.atlas_dir + f'/tpl-fs32k/tpl-fs32k_hemi-{hem}_mask.label.gii'
            atlas.append(am.AtlasSurface(bm_name[i],mask_gii=mask))

        # create and calculate the atlas map for each participant
        T = self.get_participants()
        for s in T.participant_id:
            atlas_maps = []
            data = []
            for i,hem in enumerate(['L','R']):
                adir = self.anatomical_dir.format(s)
                edir = self.estimates_dir.format(s)
                pial = adir + f'/{s}_space-32k_hemi-{hem}_pial.surf.gii'
                white = adir + f'/{s}_space-32k_hemi-{hem}_white.surf.gii'
                mask = edir + f'/ses-s1/{s}_ses-s1_mask.nii'
                atlas_maps.append(am.AtlasMapSurf(self, atlas[i],
                            s,white,pial, mask))
                atlas_maps[i].build()
            print(f'Extract {s}')
            data,info = self.get_data(s,atlas_maps,
                                                ses_id=ses_id,
                                                type=type)
            C=am.data_to_cifti(data,atlas_maps,info.names)
            dest_dir = self.data_dir.format(s)
            Path(dest_dir).mkdir(parents=True, exist_ok=True)
            nb.save(C, dest_dir + f'/{s}_space-fs32k_{ses_id}_{type}.dscalar.nii')
            pass

class DataSetMDTB(DataSet):
    def __init__(self, dir):
        super().__init__(dir)


    def get_data(self,participant_id,
                    atlas_maps,
                    ses_id,
                    type='CondSes'):
        """ MDTB extraction of atlasmap locations
        from nii files - and filterting or averaring
        as specified.

        Args:
            participant_id (str): ID of participant
            atlas_maps (list): List of atlasmaps
            ses_id (str): Name of session
            type (str): Type of extraction:
                'CondSes': Conditions with seperate estimates for first and second half of experient (Default)
                'CondRun': Conditions with seperate estimates per run
                    Defaults to 'CondSes'.

        Returns:
            Y (list of np.ndarray):
                A list (len = numatlas) with N x P_i numpy array of prewhitened data
            T (pd.DataFrame):
                A data frame with information about the N numbers provide
            names: Names for CIFTI-file per row
        """
        dir = self.estimates_dir.format(participant_id) + f'/{ses_id}'
        fnames,info = self.get_data_fnames(participant_id,ses_id)
        data = am.get_data3D(fnames,atlas_maps)
        # For debugging: data = [np.random.normal(0,1,(len(fnames),atlas_maps[0].P))]

        # Depending on the type, make a new contrast
        info['half']=2-(info.run<9)
        n_cond = np.max(info.cond_num)
        if type == 'CondSes':

            # Make new data frame for the information of the new regressors
            ii = ((info.run == 1) | (info.run == 9)) & (info.cond_num>0)
            data_info = info[ii].copy().reset_index()
            data_info['names']=[f'{d.cond_name.strip()}-sess{d.half}' for i,d in data_info.iterrows()]

            # Contrast for the regressors of interest
            reg = (info.half-1)*n_cond + info.cond_num
            reg[info.instruction==1] = 0
            C = matrix.indicator(reg,positive=True) # Drop the instructions

            # contrast for all instructions
            CI = matrix.indicator(info.half*info.instruction,positive=True)
            C = np.c_[C,CI]
            reg_in = np.arange(n_cond*2,dtype=int)

            # Baseline substraction 
            B = matrix.indicator(data_info.half,positive=True)

        elif type == 'CondRun':

            # Subset of info sutructure
            ii = (info.cond_num>0)
            data_info = info[ii].copy().reset_index()
            data_info['names']=[f'{d.cond_name}-run{d.run:02d}' for i,d in data_info.iterrows()]

            reg = (info.run-1)*n_cond + info.cond_num
            reg[info.instruction==1] = 0
            # Contrast for the regressors of interst
            C = matrix.indicator(reg,positive=True) # Drop the instructions

            # contrast for all instructions
            CI = matrix.indicator(info.run*info.instruction,positive=True)
            C = np.c_[C,CI]
            reg_in = np.arange(n_cond*16,dtype=int)

            # Baseline substraction 
            B = matrix.indicator(data_info.run,positive=True)
        elif type == 'CondAll':

            # Make new data frame for the information of the new regressors
            ii = (info.run == 1)  & (info.cond_num>0)
            data_info = info[ii].copy().reset_index()
            data_info['names']=[f'{d.cond_name}' for i,d in data_info.iterrows()]

            # Contrast for the regressors of interest
            reg = info.cond_num.copy()
            reg[info.instruction==1] = 0
            C = matrix.indicator(reg,positive=True) # Drop the instructions

            # contrast for all instructions
            CI = matrix.indicator(info.instruction,positive=True)
            C = np.c_[C,CI]
            reg_in = np.arange(n_cond,dtype=int)

            # Baseline substraction 
            B = matrix.indicator(data_info.run,positive=True)

        # Prewhiten the data
        data_n = prewhiten_data(data)

        # Load the designmatrix and perform optimal contrast
        X = np.load(dir+f'/{participant_id}_{ses_id}_designmatrix.npy')
        data_new = optimal_contrast(data_n,C,X,reg_in,baseline=B)
        
        return data_new, data_info

class DataSetHcpResting(DataSet):
    def __init__(self, dir):
        super(DataSetHcpResting, self).__init__(base_dir=dir)
        # self.func_dir = self.base_dir + '/{0}/estimates'
        self.all_sub = self.get_participants()
        self.derivative_dir = self.base_dir + '/derivatives'

    def get_data_fnames(self, participant_id):
        """ Gets all raw data files
        Args:
            participant_id (str): Subject
        Returns:
            fnames (list): List of fnames
        """
        dir = self.derivative_dir + f"/{participant_id}" + "/func"
        fnames = []
        for r in range(4):
            fnames.append(f'{dir}/sub-{participant_id}_run-{r}_space-MSMSulc.dtseries.nii')
        return fnames

    def get_ts_volume(self,
                participant_id,
                atlas_map,
                runs=[0,1,2,3]):
        """ Returns the time series data for an atlas map
            sample from voxels
        Args:
            participant_id (_type_): _description_
            atlas_map (_type_): _description_
        """
        # get the file name for the cifti time series
        fnames = self.get_data_fnames(participant_id)
        ts_volume = []
        for r in runs:
            # load the cifti
            ts_cifti = nb.load(fnames[r])

            # get the ts in volume for subcorticals
            ts_vol = util.volume_from_cifti(ts_cifti)
            # transfer to suit space applying the deformation
            ts_vol = am.get_data4D(ts_vol, [atlas_map])
            ts_volume.append(ts_vol[0])

        return ts_volume

    def get_ts_surface(self,
                    participant_id,
                    atlas_parcel,
                    runs=[0,1,2,3]):
        """Returns the information from the CIFTI file
        in the 32K surface for left and right hemisphere.

        Args:
            participant_id (_type_): _description_
            atlas_parcel (_type_): _description_
        """
        hem_name = ['CIFTI_STRUCTURE_CORTEX_LEFT', 'CIFTI_STRUCTURE_CORTEX_RIGHT']
        # get the file name for the cifti time series
        fnames = self.get_data_fnames(participant_id)
        coef = None
        ts_cortex=[]
        for r in runs:
            # load the cifti
            ts_cifti = nb.load(fnames[r])

            # get the ts in surface for corticals
            ts_32k = util.surf_from_cifti(ts_cifti,hem_name)
            ts_parcel = []
            for hem in range(2):

                # get the average within parcels
                ts_parcel.append(
                    atlas_parcels[hem].agg_data(ts_32k[hem])
                    )

            # concatenate them into a single array for correlation calculation
            ts_cortex.append(ts_parcel)
        return ts_cortex  # shape (n_tessl,P)


    def get_cereb_connectivity(self,
                 participant_id,
                 cereb_atlas_map,
                 cortical_atlas_parcels,
                 runs=[0,1,2,3]):
        """
        Uses the original CIFTI files to produce cerebellar connectivity
        file
        """
        hem_name = ['CIFTI_STRUCTURE_CORTEX_LEFT', 'CIFTI_STRUCTURE_CORTEX_RIGHT']
        # get the file name for the cifti time series
        fnames = self.get_data_fnames(participant_id)
        coef = None
        for r in runs:
            # load the cifti
            ts_cifti = nb.load(fnames[r])

            # get the ts in volume for subcorticals
            ts_vol = util.volume_from_cifti(ts_cifti)
            # transfer to suit space applying the deformation
            ts_cerebellum = am.get_data4D(ts_vol, [cereb_atlas_map])
            ts_cerebellum = ts_cerebellum[0]

            # get the ts in surface for corticals
            ts_32k = util.surf_from_cifti(ts_cifti,hem_name)
            ts_parcel = []
            for hem in range(2):

                # get the average within parcels
                ts_parcel.append(
                    cortical_atlas_parcels[hem].agg_data(ts_32k[hem])
                    )

            # concatenate them into a single array for correlation calculation
            ts_cortex = np.concatenate(ts_parcel, axis = 1)

            # Standardize the time series for easier calculation
            ts_cerebellum = util.zstandarize_ts(ts_cerebellum)
            ts_cortex = util.zstandarize_ts(ts_cortex)

            # Correlation calculation
            if coef is None:
                coef=np.empty((len(runs),ts_cortex.shape[1],
                                ts_cerebellum.shape[1]))
            N = ts_cerebellum.shape[0]
            coef[r,:,:] = ts_cortex.T @ ts_cerebellum / N

        return coef  # shape (n_tessl,P)

<<<<<<< HEAD
class DataSetNishi(DataSet):
    def __init__(self, dir):
        super().__init__(dir)


    def get_data(self,participant_id,
                    atlas_maps,
                    ses_id,
                    type='CondSes'):
        """ MDTB extraction of atlasmap locations
=======

class DataSetPontine(DataSet):
    def __init__(self, dir):
        super().__init__(dir)

    def get_data(self, participant_id,
                 atlas_maps,
                 ses_id,
                 type='CondSes'):
        """ Pontine extraction of atlasmap locations
>>>>>>> aa41d416
        from nii files - and filterting or averaring
        as specified.

        Args:
            participant_id (str): ID of participant
            atlas_maps (list): List of atlasmaps
            ses_id (str): Name of session
            type (str): Type of extraction:
                'CondSes': Conditions with seperate estimates for first and second half of experient (Default)
                'CondRun': Conditions with seperate estimates per run
                    Defaults to 'CondSes'.

        Returns:
            Y (list of np.ndarray):
                A list (len = numatlas) with N x P_i numpy array of prewhitened data
            T (pd.DataFrame):
                A data frame with information about the N numbers provide
            names: Names for CIFTI-file per row
        """
        dir = self.estimates_dir.format(participant_id) + f'/{ses_id}'
<<<<<<< HEAD
        fnames,info = self.get_data_fnames(participant_id,ses_id)
        data = am.get_data3D(fnames,atlas_maps)
        # For debugging: data = [np.random.normal(0,1,(len(fnames),atlas_maps[0].P))]

        # Depending on the type, make a new contrast
        info['half']=2-(info.run< (max(info.run)+1))
        n_cond = np.max(info.reg_id)
        if type == 'CondSes':

            # Make new data frame for the information of the new regressors
            ii = ((info.run == 1) | (info.run == max(info.run)+1)) 
            data_info = info[ii].copy().reset_index()
            data_info['names']=[f'{d.task_name}-sess{d.half}' for i,d in data_info.iterrows()]

            # Contrast for the regressors of interest
            reg = (info.half-1)*n_cond + info.reg_id
            reg[info.instruction==1] = 0
            C = matrix.indicator(reg,positive=True) # Drop the instructions

            # contrast for all instructions
            # CI = matrix.indicator(info.half*info.instruction,positive=True)
            # C = np.c_[C,CI]
=======
        fnames, info = self.get_data_fnames(participant_id, ses_id)
        data = am.get_data3D(fnames, atlas_maps)
        # For debugging: data = [np.random.normal(0,1,(len(fnames),atlas_maps[0].P))]

        # Depending on the type, make a new contrast
        info['half'] = 2 - (info.run < 9)
        n_cond = np.max(info.reg_id)
        if type == 'TaskSes':

            # Make new data frame for the information of the new regressors
            ii = ((info.run == 1) | (info.run == 9)) & (info.reg_id > 0)
            data_info = info[ii].copy().reset_index()
            data_info['names'] = [
                f'{d.task_name.strip()}-sess{d.half}' for i, d in data_info.iterrows()]

            # Contrast for the regressors of interest
            reg = (info.half - 1) * n_cond + info.reg_id
            reg[info.instruction == 1] = 0
            C = matrix.indicator(reg, positive=True)  # Drop the instructions

            # contrast for all instructions
            CI = matrix.indicator(info.half*info.instruction,positive=True)
            C = np.c_[C,CI]
>>>>>>> aa41d416
            reg_in = np.arange(n_cond*2,dtype=int)

            # Baseline substraction 
            B = matrix.indicator(data_info.half,positive=True)

<<<<<<< HEAD
        elif type == 'CondRun':

            # Subset of info sutructure
            # ii = (info.cond_num>0)
            data_info = info.copy().reset_index()
            data_info['names']=[f'{d.task_name}-run{d.run:02d}' for i,d in data_info.iterrows()]

            reg = (info.run-1)*n_cond + info.reg_id
            # reg[info.instruction==1] = 0
            # Contrast for the regressors of interst
            C = matrix.indicator(reg,positive=True) # Drop the instructions


            # contrast for all instructions
            # CI = matrix.indicator(info.run*info.instruction,positive=True)
            # C = np.c_[C,CI]
            reg_in = np.arange(n_cond*max(info.run),dtype=int)

            # Baseline substraction 
            B = matrix.indicator(data_info.run,positive=True)
        elif type == 'CondAll':

            # Make new data frame for the information of the new regressors
            ii = (info.run == 1)
            data_info = info[ii].copy().reset_index()
            data_info['names']=[f'{d.task_name}' for i,d in data_info.iterrows()]

            # Contrast for the regressors of interest
            reg = info.creg_id
=======
        elif type == 'TaskRun':

            # Subset of info sutructure
            ii = (info.reg_id > 0)
            data_info = info[ii].copy().reset_index()
            data_info['names'] = [
                f'{d.task_name.strip()}-run{d.run:02d}' for i, d in data_info.iterrows()]

            reg = (info.run - 1) * n_cond + info.reg_id
            reg[info.instruction == 1] = 0
            reg = (info.run-1)*n_cond + info.cond_num
            reg[info.instruction==1] = 0
            # Contrast for the regressors of interst
            C = matrix.indicator(reg,positive=True) # Drop the instructions

            # contrast for all instructions
            CI = matrix.indicator(info.run*info.instruction,positive=True)
            C = np.c_[C,CI]
            reg_in = np.arange(n_cond*16,dtype=int)

            # Baseline substraction 
            B = matrix.indicator(data_info.run,positive=True)

        elif type == 'TaskAll':

            # Make new data frame for the information of the new regressors
            ii = (info.run == 1) & (info.reg_id > 0)
            data_info = info[ii].copy().reset_index()
            data_info['names'] = [
                f'{d.task_name.strip()}' for i, d in data_info.iterrows()]

           # Contrast for the regressors of interest
            reg = info.cond_num.copy()
>>>>>>> aa41d416
            reg[info.instruction==1] = 0
            C = matrix.indicator(reg,positive=True) # Drop the instructions

            # contrast for all instructions
<<<<<<< HEAD
            # CI = matrix.indicator(info.instruction,positive=True)
            # C = np.c_[C,CI]
=======
            CI = matrix.indicator(info.instruction,positive=True)
            C = np.c_[C,CI]
>>>>>>> aa41d416
            reg_in = np.arange(n_cond,dtype=int)

            # Baseline substraction 
            B = matrix.indicator(data_info.run,positive=True)

<<<<<<< HEAD
=======

>>>>>>> aa41d416
        # Prewhiten the data
        data_n = prewhiten_data(data)

        # Load the designmatrix and perform optimal contrast
<<<<<<< HEAD
        X = np.load(dir+f'/{participant_id}_{ses_id}_designmatrix_unf.npy')
        data_new = optimal_contrast(data_n,C,X,reg_in,baseline=B)
        
=======
        X = np.load(dir + f'/{participant_id}_{ses_id}_designmatrix.npy')
        data_new = optimal_contrast(data_n, C, X, reg_in)

>>>>>>> aa41d416
        return data_new, data_info<|MERGE_RESOLUTION|>--- conflicted
+++ resolved
@@ -456,7 +456,6 @@
 
         return coef  # shape (n_tessl,P)
 
-<<<<<<< HEAD
 class DataSetNishi(DataSet):
     def __init__(self, dir):
         super().__init__(dir)
@@ -467,18 +466,6 @@
                     ses_id,
                     type='CondSes'):
         """ MDTB extraction of atlasmap locations
-=======
-
-class DataSetPontine(DataSet):
-    def __init__(self, dir):
-        super().__init__(dir)
-
-    def get_data(self, participant_id,
-                 atlas_maps,
-                 ses_id,
-                 type='CondSes'):
-        """ Pontine extraction of atlasmap locations
->>>>>>> aa41d416
         from nii files - and filterting or averaring
         as specified.
 
@@ -499,7 +486,6 @@
             names: Names for CIFTI-file per row
         """
         dir = self.estimates_dir.format(participant_id) + f'/{ses_id}'
-<<<<<<< HEAD
         fnames,info = self.get_data_fnames(participant_id,ses_id)
         data = am.get_data3D(fnames,atlas_maps)
         # For debugging: data = [np.random.normal(0,1,(len(fnames),atlas_maps[0].P))]
@@ -522,37 +508,11 @@
             # contrast for all instructions
             # CI = matrix.indicator(info.half*info.instruction,positive=True)
             # C = np.c_[C,CI]
-=======
-        fnames, info = self.get_data_fnames(participant_id, ses_id)
-        data = am.get_data3D(fnames, atlas_maps)
-        # For debugging: data = [np.random.normal(0,1,(len(fnames),atlas_maps[0].P))]
-
-        # Depending on the type, make a new contrast
-        info['half'] = 2 - (info.run < 9)
-        n_cond = np.max(info.reg_id)
-        if type == 'TaskSes':
-
-            # Make new data frame for the information of the new regressors
-            ii = ((info.run == 1) | (info.run == 9)) & (info.reg_id > 0)
-            data_info = info[ii].copy().reset_index()
-            data_info['names'] = [
-                f'{d.task_name.strip()}-sess{d.half}' for i, d in data_info.iterrows()]
-
-            # Contrast for the regressors of interest
-            reg = (info.half - 1) * n_cond + info.reg_id
-            reg[info.instruction == 1] = 0
-            C = matrix.indicator(reg, positive=True)  # Drop the instructions
-
-            # contrast for all instructions
-            CI = matrix.indicator(info.half*info.instruction,positive=True)
-            C = np.c_[C,CI]
->>>>>>> aa41d416
             reg_in = np.arange(n_cond*2,dtype=int)
 
             # Baseline substraction 
             B = matrix.indicator(data_info.half,positive=True)
 
-<<<<<<< HEAD
         elif type == 'CondRun':
 
             # Subset of info sutructure
@@ -582,72 +542,21 @@
 
             # Contrast for the regressors of interest
             reg = info.creg_id
-=======
-        elif type == 'TaskRun':
-
-            # Subset of info sutructure
-            ii = (info.reg_id > 0)
-            data_info = info[ii].copy().reset_index()
-            data_info['names'] = [
-                f'{d.task_name.strip()}-run{d.run:02d}' for i, d in data_info.iterrows()]
-
-            reg = (info.run - 1) * n_cond + info.reg_id
-            reg[info.instruction == 1] = 0
-            reg = (info.run-1)*n_cond + info.cond_num
             reg[info.instruction==1] = 0
-            # Contrast for the regressors of interst
             C = matrix.indicator(reg,positive=True) # Drop the instructions
 
             # contrast for all instructions
-            CI = matrix.indicator(info.run*info.instruction,positive=True)
-            C = np.c_[C,CI]
-            reg_in = np.arange(n_cond*16,dtype=int)
+            # CI = matrix.indicator(info.instruction,positive=True)
+            # C = np.c_[C,CI]
+            reg_in = np.arange(n_cond,dtype=int)
 
             # Baseline substraction 
             B = matrix.indicator(data_info.run,positive=True)
 
-        elif type == 'TaskAll':
-
-            # Make new data frame for the information of the new regressors
-            ii = (info.run == 1) & (info.reg_id > 0)
-            data_info = info[ii].copy().reset_index()
-            data_info['names'] = [
-                f'{d.task_name.strip()}' for i, d in data_info.iterrows()]
-
-           # Contrast for the regressors of interest
-            reg = info.cond_num.copy()
->>>>>>> aa41d416
-            reg[info.instruction==1] = 0
-            C = matrix.indicator(reg,positive=True) # Drop the instructions
-
-            # contrast for all instructions
-<<<<<<< HEAD
-            # CI = matrix.indicator(info.instruction,positive=True)
-            # C = np.c_[C,CI]
-=======
-            CI = matrix.indicator(info.instruction,positive=True)
-            C = np.c_[C,CI]
->>>>>>> aa41d416
-            reg_in = np.arange(n_cond,dtype=int)
-
-            # Baseline substraction 
-            B = matrix.indicator(data_info.run,positive=True)
-
-<<<<<<< HEAD
-=======
-
->>>>>>> aa41d416
         # Prewhiten the data
         data_n = prewhiten_data(data)
 
-        # Load the designmatrix and perform optimal contrast
-<<<<<<< HEAD
         X = np.load(dir+f'/{participant_id}_{ses_id}_designmatrix_unf.npy')
         data_new = optimal_contrast(data_n,C,X,reg_in,baseline=B)
         
-=======
-        X = np.load(dir + f'/{participant_id}_{ses_id}_designmatrix.npy')
-        data_new = optimal_contrast(data_n, C, X, reg_in)
-
->>>>>>> aa41d416
         return data_new, data_info