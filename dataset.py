#!/usr/bin/env python3
# -*- coding: utf-8 -*-
"""
Data fusion project dataset module

The class for converting and mapping raw data from multi-dataset
to a standard data structure that can be used in Diedrichsen lab

"""
from pathlib import Path
import numpy as np
import pandas as pd
import os
import os.path as op
import glob
import Functional_Fusion.util as util
import Functional_Fusion.matrix as matrix
import Functional_Fusion.atlas_map as am
import scipy.linalg as sl
import nibabel as nb
import nitools as nt
from numpy import eye,zeros,ones,empty,nansum, sqrt
from numpy.linalg import pinv,solve

def get_dataset(base_dir,dataset,atlas='SUIT3',sess='all',type=None):
    # ----------------------------
    if dataset.casefold() == 'MDTB'.casefold():
        my_dataset = DataSetMDTB(base_dir + '/MDTB')
        fiel = ['study','half','common','cond_name','cond_num','cond_num_uni','common']
        info_mdtb = []
        data_mdtb = []
        # Make defaults:
        if sess=='all':
            sess=['ses-s1','ses-s2']
        if type is None:
            type = 'CondHalf'
        # Extract all sessions
        for s in sess:
            dat,info = my_dataset.get_data(atlas,s,type,fields=fiel)
            data_mdtb.append(dat)
            info['sess']=[s]*info.shape[0]
            info_mdtb.append(info)
        info = pd.concat(info_mdtb,ignore_index=True,sort=False)
        data = np.concatenate(data_mdtb,axis=1)
    # ----------------------------
    if dataset.casefold() == 'Pontine'.casefold():
        my_dataset = DataSetPontine(base_dir + '/Pontine')
        fiel = ['task_name','task_num','half']
        data,info = my_dataset.get_data(atlas,'ses-01',
                                           type,fields=fiel)
    # ----------------------------
    if dataset.casefold() == 'Nishimoto'.casefold():
        my_dataset = DataSetNishi(base_dir + '/Nishimoto')
        fiel = ['task_name','reg_id','half']
        info_nn = []
        data_nn = []
        if sess=='all':
            sess=['ses-01','ses-02']

        for s in sess:
            dat,info = my_dataset.get_data(atlas,s,type,fields=fiel)
            data_nn.append(dat)
            info['sess']=[s]*info.shape[0]
            info_nn.append(info)

        info = pd.concat(info_nn,ignore_index=True,sort=False)
        data = np.concatenate(data_nn,axis=1)
    # ----------------------------
    if dataset.casefold() == 'IBC'.casefold():
        pass
    return data,info,my_dataset

def prewhiten_data(data):
    """ prewhitens a list of data matrices.
    It assumes that the last row of each data matrix is the ResMS-value
    Returns a list of data matrices that is one shorter

    Args:
        data (list of ndarrays): List of data arrays
    """
    # Get the resms and prewhiten the data
    data_n = []
    for i in range(len(data)):
        # Prewhiten the data univariately
        resms = data[i][-1,:]
        data_n.append(data[i][0:-1,:])
        data_n[i] = data_n[i] / np.sqrt(np.abs(resms))
    return data_n

def optimal_contrast(data,C,X,reg_in=None,baseline=None):
    """Recombines betas from a GLM into an optimal new contrast, taking into account a design matrix

    Args:
        data (list of ndarrays): List of N x P_i arrays of data
        C (ndarray): N x Q array indicating contrasts
        X (ndarray): Optimal design matrix - Defaults to None.
        reg_in (ndarray): Contrast of interest: Logical vector indicating
            which rows of C we will put in the matrix
        baseline (ndarray): Fixed effects contrast removed after estimation
    """
    # Check the sizes
    N, Q = C.shape
    T, Np = X.shape
    # infer number of regressors of no interest that are not in the data structure
    num_nointerest = Np - N
    # Add to the contrast matrix
    Cn = sl.block_diag(C,np.eye(num_nointerest))
    # Make new design matrix
    Xn = X @ Cn
    # Loop over the data:
    data_new = []
    for i in range(len(data)):
        # Append the regressors of no interest regressors
        dat = np.concatenate([data[i],
                    np.zeros((num_nointerest,data[i].shape[1]))])
        # Do the averaging / reweighting:
        d = solve(Xn.T @ Xn, Xn.T @ X @ dat)
        # Subset to the contrast of interest
        if reg_in is not None:
            d=d[reg_in,:]
        # Now subtract baseline
        if baseline is not None:
            Q = d.shape[0]
            R = eye(Q)-baseline @ pinv(baseline)
            d = R @ d
        # Put the data in a list:
        data_new.append(d)
    return data_new

def reliability_within_subj(X,part_vec,cond_vec):
    """ Calculates the within-subject reliability of a data set
    Data (X) is grouped by condition vector, and the
    partition vector indicates the independent measurements

    Args:
        X (ndarray): num_subj x num_trials x num_voxel tensor of data
        part_vec (ndarray): num_trials partition vector
        cond_vec (ndarray): num_trials condition vector

    Returns:
        r (ndarray)L: num_subj x num_partition matrix of correlations
    """
    partitions = np.unique(part_vec)
    n_part = partitions.shape[0]
    n_subj = X.shape[0]
    r = np.zeros((n_subj,n_part))
    Z = matrix.indicator(cond_vec)
    for s in np.arange(n_subj):
        for pn,part in enumerate(partitions):
            i1 = part_vec==part
            X1= pinv(Z[i1,:]) @ X[s,i1,:]
            i2 = part_vec!=part
            X2 = pinv(Z[i2,:]) @ X[s,i2,:]
            X1 -= X1.mean(axis=0)
            X2 -= X2.mean(axis=0)
            r[s,pn] = nansum(X1*X2)/sqrt(nansum(X1*X1)*nansum(X2*X2))
    return r

def reliability_between_subj(X,cond_vec=None):
    """ Calculates the between-subject reliability of a data set
    If cond_vec is given, the data is averaged across multiple measurem
    first.

    Args:
        X (ndarray): num_subj x num_trials x num_voxel tensor of data
        part_vec (ndarray): num_trials partition vector

    Returns:
        r (ndarray): num_subj vector of correlations
    """
    n_subj = X.shape[0]
    n_trials = X.shape[1]
    if cond_vec is not None:
        Z = matrix.indicator(cond_vec)
    else:
        Z = eye(n_trials)
    subj_vec = np.arange(n_subj)
    r = np.zeros((n_subj,))
    for s,i in enumerate(subj_vec):
        X1= pinv(Z) @ X[s,:,:]
        i2 = subj_vec!=s
        X2 = pinv(Z) @ X[i2,:,:].mean(axis=0)
        X1 -= X1.mean(axis=0)
        X2 -= X2.mean(axis=0)
        r[i] = nansum(X1*X2)/sqrt(nansum(X1*X1)*nansum(X2*X2))
    return r

class DataSet:
    def __init__(self, base_dir):
        """DataSet class:
        Implements the interface for each of the data set
        Note that the actual preprocessing and glm estimate
        do not have to be performed with functionality provided by
        this class. The class is just a instrument to present the user with
        a uniform interface of how to get subject info

        Args:
            basedir (str): basis directory
        """
        self.base_dir  = base_dir
        self.surface_dir = base_dir + '/derivatives/{0}/anat'
        self.anatomical_dir = base_dir + '/derivatives/{0}/anat'
        self.estimates_dir = base_dir + '/derivatives/{0}/estimates'
        self.func_dir = base_dir + '/derivatives/{0}/func'
        self.suit_dir = base_dir + '/derivatives/{0}/suit'
        self.data_dir = base_dir + '/derivatives/{0}/data'
        # assume that the common atlas directory is on the level before
        self.atlas_dir = os.path.join(os.path.dirname(base_dir),'Atlases')

    def get_participants(self):
        """ returns a data frame with all participants
        available in the study. The fields in the data frame correspond to the
        standard columns in participant.tsv.
        https://bids-specification.readthedocs.io/en/stable/03-modality-agnostic-files.html
        Returns:
            Pinfo (pandas data frame): participant information in standard bids format
        """
        self.part_info = pd.read_csv(self.base_dir + '/participants.tsv',delimiter='\t')
        return self.part_info

    def get_data_fnames(self,participant_id,session_id=None):
        """ Gets all raw data files

        Args:
            participant_id (str): Subject
            session_id (str): Session ID. Defaults to None.
        Returns:
            fnames (list): List of fnames, last one is the resMS image
            T (pd.DataFrame): Info structure for regressors (reginfo)
        """
        dirw = self.estimates_dir.format(participant_id) + f'/{session_id}'
        T=pd.read_csv(dirw+f'/{participant_id}_{session_id}_reginfo.tsv',sep='\t')
        fnames = [f'{dirw}/{participant_id}_{session_id}_run-{t.run:02}_reg-{t.reg_id:02}_beta.nii' for i,t in T.iterrows()]
        fnames.append(f'{dirw}/{participant_id}_{session_id}_resms.nii')
        return fnames, T


    def extract_data(self, participant_id, atlas_maps,ses_id=None,type=None):
        """Extracts the processed data in a specific altas space
        Args:
            participant_id: standard participant_id
            atlas_maps: List of atlasmaps to find the voxels
            ses_id: Session ID
            type: Type string
        Returns:
            data (np.ndarray):
                A numatlasses list with N x P numpy array of data
            T (pd.DataFrame):
                A data frame with information about the N numbers provide
        """
        return None,None

    def extract_all_suit(self,ses_id='ses-s1',type='CondHalf',atlas='SUIT3'):
        """Extracts data in SUIT space from a standard experiment structure
        across all subjects. Saves the results as CIFTI files in the data directory.
        Args:
            ses_id (str, optional): Session. Defaults to 'ses-s1'.
            type (str, optional): Type - defined in ger_data. Defaults to 'CondHalf'.
            atlas (str, optional): Short atlas string. Defaults to 'SUIT3'.
        """
        suit_atlas = am.get_atlas(atlas,self.atlas_dir)
        # create and calculate the atlas map for each participant
        T = self.get_participants()
        for s in T.participant_id:
            print(f'Atlasmap {s}')
            deform = self.suit_dir.format(s) + f'/{s}_space-SUIT_xfm.nii'
            if atlas[0:7]=='MNISymC':
                xfm_name = self.atlas_dir + '/tpl-MNI152NLIn2000cSymC/tpl-SUIT_space-MNI152NLin2009cSymC_xfm.nii'
                deform = [xfm_name,deform]
            mask = self.suit_dir.format(s) + f'/{s}_desc-cereb_mask.nii'
            atlas_map = am.AtlasMapDeform(self, suit_atlas, s,deform, mask)
            atlas_map.build(smooth=2.0)
            print(f'Extract {s}')
            data,info = self.extract_data(s,[atlas_map],
                                          ses_id=ses_id,
                                          type=type)
            C=am.data_to_cifti(data,[atlas_map],info.names)
            dest_dir = self.data_dir.format(s)
            Path(dest_dir).mkdir(parents=True, exist_ok=True)
            nb.save(C, dest_dir + f'/{s}_space-{atlas}_{ses_id}_{type}.dscalar.nii')
            info.to_csv(dest_dir + f'/{s}_{ses_id}_info-{type}.tsv',sep='\t', index = False)

<<<<<<< HEAD
    def group_average_data(self, session_id='ses-s1', type='CondHalf', atlas='SUIT3', info_column='task_name'):
        """Loads group data in SUIT space from a standard experiment structure
        averaged across all subjects. Saves the results as CIFTI files in the data/group directory.
        Args:
            ses_id (str, optional): Session. Defaults to 'ses-s1'.
            type (str, optional): Type - defined in ger_data. Defaults to 'CondHalf'.
            atlas (str, optional): Short atlas string. Defaults to 'SUIT3'.
            info_column (str, optional): Column of info tsv file for which each average should be calculated. Defaults to 'task_name'
        """
        # get the first cifti of your session
        
        # set the output cifti to that first cifti
        # get all other ciftis and average across the data
        # replace the data in the output cifti with the average data
        # write output cifti
    
    def group_average_suit(self, type='CondHalf', atlas='SUIT3', info_column='task_name'):
=======

    def extract_all_fs32k(self,ses_id='ses-s1',type='CondHalf'):
        """Extracts data in fs32K space from a standard experiment structure
        across all subjects. Saves the results as CIFTI files in the data directory.

        Args:
            ses_id (str, optional): _description_. Defaults to 'ses-s1'.
            type (str, optional): _description_. Defaults to 'CondHalf'.
        """
        # Make the atlas object
        atlas =[]
        bm_name = ['cortex_left','cortex_right']
        for i,hem in enumerate(['L','R']):
            mask = self.atlas_dir + f'/tpl-fs32k/tpl-fs32k_hemi-{hem}_mask.label.gii'
            atlas.append(am.AtlasSurface(bm_name[i],mask_gii=mask))

        # create and calculate the atlas map for each participant
        T = self.get_participants()
        for s in T.participant_id:
            atlas_maps = []
            data = []
            for i,hem in enumerate(['L','R']):
                adir = self.anatomical_dir.format(s)
                edir = self.estimates_dir.format(s)
                pial = adir + f'/{s}_space-32k_hemi-{hem}_pial.surf.gii'
                white = adir + f'/{s}_space-32k_hemi-{hem}_white.surf.gii'
                mask = edir + f'/{ses_id}/{s}_{ses_id}_mask.nii'
                atlas_maps.append(am.AtlasMapSurf(self, atlas[i],
                            s,white,pial, mask))
                atlas_maps[i].build()
            print(f'Extract {s}')
            data,info = self.extract_data(s,atlas_maps,
                                                ses_id=ses_id,
                                                type=type)
            C=am.data_to_cifti(data,atlas_maps,info.names)
            dest_dir = self.data_dir.format(s)
            Path(dest_dir).mkdir(parents=True, exist_ok=True)
            nb.save(C, dest_dir + f'/{s}_space-fs32k_{ses_id}_{type}.dscalar.nii')
            pass

    def get_data(self,space='SUIT3',ses_id='ses-s1',
                      type='CondHalf',subj=None,fields=None):
        """Loads all the CIFTI files in the data directory of a certain space / type and returns they content as a Numpy array

        Args:
            space (str): Atlas space (Defaults to 'SUIT3').
            ses_id (str): Session ID (Defaults to 'ses-s1').
            type (str): Type of data (Defaults to 'CondHalf').
            subj (ndarray): Subject numbers to get - by default all
            fields (list): Column names of info stucture that are returned
                these are also be tested to be equivalent across subjects
        Returns:
            Data (ndarray): (n_subj, n_contrast, n_voxel) array of data
            info (DataFramw): Data frame with common descriptor
        """
        T = self.get_participants()
        # Assemble the data
        Data = None
        # Deal with subset of subject option
        if subj is None:
            subj = np.arange(T.shape[0])
        # Loop over the different subjects
        for i,s in enumerate (T.participant_id.iloc[subj]):
            # Get an check the information
            info_raw = pd.read_csv(self.data_dir.format(s)
                                   + f'/{s}_{ses_id}_info-{type}.tsv',sep='\t')
            if fields is not None:
                if i==0:
                    info = info_raw[fields]
                else:
                    if not info.equals(info_raw[fields]):
                        raise(NameError('Info structure different for subject' + f'{s}. All info structures need to match'
                        + 'on the fields'))
            else:
                info=info_raw

            # Load the data
            C = nb.load(self.data_dir.format(s) + f'/{s}_space-{space}_{ses_id}_{type}.dscalar.nii')
            if Data is None:
                Data = np.zeros((len(subj),C.shape[0],C.shape[1]))
            Data[i,:,:] = C.get_fdata()
        return Data, info

    def group_average_data(self, type='CondHalf', atlas='SUIT3', info_column='task_name'):
>>>>>>> 6b7c0ac7
        """Loads group data in SUIT space from a standard experiment structure
        averaged across all subjects. Saves the results as CIFTI files in the data/group directory.
        Args:
            type (str, optional): Type - defined in ger_data. Defaults to 'CondHalf'.
            atlas (str, optional): Short atlas string. Defaults to 'SUIT3'.
            info_column (str, optional): Column of info tsv file for which each average should be calculated. Defaults to 'task_name'
        """
        # Make the atlas object
        suit_atlas = am.get_atlas(atlas,self.atlas_dir)

        # get session indices
        T = self.get_participants()
        s = T.participant_id[0]

        sessions = glob.glob(self.data_dir.format(s) +
                             f'/{s}_space-{atlas}_ses-*_{type}.dscalar.nii')
        if sessions == []:
            print('No files found for subject {} in space {}. Need to run extraction first.'.format(
                s, atlas))
            raise Exception("Check file exists.")
        sessions = [ ses.split(f'space-{atlas}_ses-')[1].split('_')[0] for ses in sessions]

        # get atlas for one subject
        deform = self.suit_dir.format(s) + f'/{s}_space-SUIT_xfm.nii'
        if atlas[0:7] == 'MNISymC':
            xfm_name = self.atlas_dir + \
                '/tpl-MNI152NLIn2000cSymC/tpl-SUIT_space-MNI152NLin2009cSymC_xfm.nii'
            deform = [xfm_name, deform]
        mask = self.suit_dir.format(s) + f'/{s}_desc-cereb_mask.nii'
        atlas_map = am.AtlasMapDeform(self, suit_atlas, s, deform, mask)
        atlas_map.build(smooth=2.0)

        alldata = []
        allinfo = []
        # get average activation for each session
        for j, ses in enumerate(sessions):
            for i, s in enumerate(T.participant_id):
                C = nb.load(self.data_dir.format(s) +
                            f'/{s}_space-{atlas}_ses-{ses}_{type}.dscalar.nii')
                D = pd.read_csv(self.data_dir.format(s) +
                            f'/{s}_ses-{ses}_info-{type}.tsv', sep='\t')
                if i == 0:
                    # initialize tensor
                    X = np.zeros(
                        (C.shape[0], C.shape[1], T.shape[0]))
                    X[:] = np.nan
                X[:, :, i] = C.get_fdata()
            # average across participants
            # print(f'/{s}_space-{atlas}_ses-{ses}_{type}.dscalar.nii')
            X = np.nanmean(X,axis=2)
            Xc = np.zeros(
                        (len(D[info_column].unique()), C.shape[1]))
            # average conditions across session halves
            for k,cond in enumerate(D[info_column].unique()):
                # print(f'/{k} {cond}')
                Xc[k, :] = np.nanmean(X[D[info_column] == cond, :], axis=0)
            # select unique rows for each condition
            D = D.drop_duplicates(info_column, keep='first')
            # save cifti file for session
            C = am.data_to_cifti(Xc, [atlas_map], D[info_column])
            dest_dir = op.join(self.data_dir.format(s).split('sub-')[0], 'group')
            Path(dest_dir).mkdir(parents=True, exist_ok=True)
            nb.save(C, dest_dir +
                    f'/group_ses-{ses}_space-{atlas}_{type}.dscalar.nii')
            D.to_csv(
                dest_dir + f'/group_ses-{ses}_info-{type}.tsv', sep='\t', index=False)
            alldata.append(Xc)
            allinfo.append(D)

        # average across sessions
        conditions = [cond for sesinfo in allinfo for cond in sesinfo[info_column]]
        conditions = sorted(set(conditions))
        Xa = np.zeros((len(conditions), X.shape[1], len(sessions)))
        Xa[:] = np.nan
        for k, cond in enumerate(conditions):
            # print(k,cond)
            for j,ses in enumerate(sessions):
                if cond in allinfo[j][info_column].tolist():
                    Xa[k, :, j] = alldata[j][allinfo[j][info_column] == cond, :]
        Xa = np.nanmean(Xa, axis=2)
        # save cifti file for overall average
        C = am.data_to_cifti(Xa, [atlas_map], list(conditions))
        nb.save(C, dest_dir +
                f'/group_space-{atlas}_{type}.dscalar.nii')
        Da = pd.concat(allinfo)
        Da = Da.drop_duplicates(
            info_column, keep='first').drop(columns=['names', 'half'])
        Da.to_csv(
            dest_dir + f'/group_info-{type}.tsv', sep='\t', index=False)




class DataSetMDTB(DataSet):
    def __init__(self, dir):
        super().__init__(dir)
        self.sessions=['ses-s1','ses-s2']

    def extract_data(self,participant_id,
                     atlas_maps,
                     ses_id,
                     type='CondHalf'):
        """ MDTB extraction of atlasmap locations
        from nii files - and filterting or averaring
        as specified.

        Args:
            participant_id (str): ID of participant
            atlas_maps (list): List of atlasmaps
            ses_id (str): Name of session
            type (str): Type of extraction:
                'CondHalf': Conditions with seperate estimates for first and second half of experient (Default)
                'CondRun': Conditions with seperate estimates per run
                    Defaults to 'CondHalf'.

        Returns:
            Y (list of np.ndarray):
                A list (len = numatlas) with N x P_i numpy array of prewhitened data
            T (pd.DataFrame):
                A data frame with information about the N numbers provide
            names: Names for CIFTI-file per row
        """
        dir = self.estimates_dir.format(participant_id) + f'/{ses_id}'
        fnames,info = self.get_data_fnames(participant_id,ses_id)
        data = am.get_data3D(fnames,atlas_maps)
        # For debugging: data = [np.random.normal(0,1,(len(fnames),atlas_maps[0].P))]

        # Depending on the type, make a new contrast
        info['half']=2-(info.run<9)
        n_cond = np.max(info.cond_num)
        if type == 'CondHalf':

            # Make new data frame for the information of the new regressors
            ii = ((info.run == 1) | (info.run == 9)) & (info.cond_num>0)
            data_info = info[ii].copy().reset_index(drop=True)
            data_info['names']=[f'{d.cond_name.strip()}-half{d.half}' for i,d in data_info.iterrows()]

            # Contrast for the regressors of interest
            reg = (info.half-1)*n_cond + info.cond_num
            reg[info.instruction==1] = 0
            C = matrix.indicator(reg,positive=True) # Drop the instructions

            # contrast for all instructions
            CI = matrix.indicator(info.half*info.instruction,positive=True)
            C = np.c_[C,CI]
            reg_in = np.arange(n_cond*2,dtype=int)

            # Baseline substraction
            B = matrix.indicator(data_info.half,positive=True)

        elif type == 'CondRun':

            # Subset of info sutructure
            ii = (info.cond_num>0)
            data_info = info[ii].copy().reset_index(drop=True)
            data_info['names']=[f'{d.cond_name}-run{d.run:02d}' for i,d in data_info.iterrows()]

            reg = (info.run-1)*n_cond + info.cond_num
            reg[info.instruction==1] = 0
            # Contrast for the regressors of interst
            C = matrix.indicator(reg,positive=True) # Drop the instructions

            # contrast for all instructions
            CI = matrix.indicator(info.run*info.instruction,positive=True)
            C = np.c_[C,CI]
            reg_in = np.arange(n_cond*16,dtype=int)

            # Baseline substraction
            B = matrix.indicator(data_info.run,positive=True)
        elif type == 'CondAll':

            # Make new data frame for the information of the new regressors
            ii = (info.run == 1)  & (info.cond_num>0)
            data_info = info[ii].copy().reset_index(drop=True)
            data_info['names']=[f'{d.cond_name}' for i,d in data_info.iterrows()]

            # Contrast for the regressors of interest
            reg = info.cond_num.copy()
            reg[info.instruction==1] = 0
            C = matrix.indicator(reg,positive=True) # Drop the instructions

            # contrast for all instructions
            CI = matrix.indicator(info.instruction,positive=True)
            C = np.c_[C,CI]
            reg_in = np.arange(n_cond,dtype=int)

            # Baseline substraction
            B = matrix.indicator(data_info.run,positive=True)

        # Prewhiten the data
        data_n = prewhiten_data(data)

        # Load the designmatrix and perform optimal contrast
        X = np.load(dir+f'/{participant_id}_{ses_id}_designmatrix.npy')
        data_new = optimal_contrast(data_n,C,X,reg_in,baseline=B)

        return data_new, data_info

class DataSetHcpResting(DataSet):
    def __init__(self, dir):
        super(DataSetHcpResting, self).__init__(base_dir=dir)
        # self.func_dir = self.base_dir + '/{0}/estimates'
        self.derivative_dir = self.base_dir + '/derivatives'
        self.sessions=['ses-01','ses-02']

    def get_data_fnames(self, participant_id):
        """ Gets all raw data files
        Args:
            participant_id (str): Subject
        Returns:
            fnames (list): List of fnames
        """
        dirw = self.derivative_dir + f"/{participant_id}" + "/func"
        fnames = []
        for r in range(4):
            fnames.append(f'{dirw}/sub-{participant_id}_run-{r}_space-MSMSulc.dtseries.nii')
        return fnames

    def extract_ts_volume(self,
                participant_id,
                atlas_map,
                runs=[0,1,2,3]):
        """ Returns the time series data for an atlas map
            sample from voxels
        Args:
            participant_id (_type_): _description_
            atlas_map (_type_): _description_
        """
        # get the file name for the cifti time series
        fnames = self.get_data_fnames(participant_id)
        ts_volume = []
        for r in runs:
            # load the cifti
            ts_cifti = nb.load(fnames[r])

            # get the ts in volume for subcorticals
            ts_vol = util.volume_from_cifti(ts_cifti)
            # transfer to suit space applying the deformation
            ts_vol = am.get_data4D(ts_vol, [atlas_map])
            ts_volume.append(ts_vol[0])

        return ts_volume

    def extract_ts_surface(self,
                    participant_id,
                    atlas_parcels,
                    runs=[0,1,2,3]):
        """Returns the information from the CIFTI file
        in the 32K surface for left and right hemisphere.

        Args:
            participant_id (_type_): _description_
            atlas_parcel (_type_): _description_
        """
        hem_name = ['CIFTI_STRUCTURE_CORTEX_LEFT', 'CIFTI_STRUCTURE_CORTEX_RIGHT']
        # get the file name for the cifti time series
        fnames = self.get_data_fnames(participant_id)
        coef = None
        ts_cortex=[]
        for r in runs:
            # load the cifti
            ts_cifti = nb.load(fnames[r])

            # get the ts in surface for corticals
            ts_32k = util.surf_from_cifti(ts_cifti,hem_name)
            ts_parcel = []
            for hem in range(2):

                # get the average within parcels
                ts_parcel.append(
                    atlas_parcels[hem].agg_data(ts_32k[hem])
                    )

            # concatenate them into a single array for correlation calculation
            ts_cortex.append(ts_parcel)
        return ts_cortex  # shape (n_tessl,P)


    def get_cereb_connectivity(self,
                 participant_id,
                 cereb_atlas_map,
                 cortical_atlas_parcels,
                 runs=[0,1,2,3]):
        """
        Uses the original CIFTI files to produce cerebellar connectivity
        file
        """
        hem_name = ['CIFTI_STRUCTURE_CORTEX_LEFT', 'CIFTI_STRUCTURE_CORTEX_RIGHT']
        # get the file name for the cifti time series
        fnames = self.get_data_fnames(participant_id)
        coef = None
        for r in runs:
            # load the cifti
            ts_cifti = nb.load(fnames[r])

            # get the ts in volume for subcorticals
            ts_vol = util.volume_from_cifti(ts_cifti)
            # transfer to suit space applying the deformation
            ts_cerebellum = am.get_data4D(ts_vol, [cereb_atlas_map])
            ts_cerebellum = ts_cerebellum[0]

            # get the ts in surface for corticals
            ts_32k = util.surf_from_cifti(ts_cifti,hem_name)
            ts_parcel = []
            for hem in range(2):

                # get the average within parcels
                ts_parcel.append(
                    cortical_atlas_parcels[hem].agg_data(ts_32k[hem])
                    )

            # concatenate them into a single array for correlation calculation
            ts_cortex = np.concatenate(ts_parcel, axis = 1)

            # Standardize the time series for easier calculation
            ts_cerebellum = util.zstandarize_ts(ts_cerebellum)
            ts_cortex = util.zstandarize_ts(ts_cortex)

            # Correlation calculation
            if coef is None:
                coef=np.empty((len(runs),ts_cortex.shape[1],
                                ts_cerebellum.shape[1]))
            N = ts_cerebellum.shape[0]
            coef[r,:,:] = ts_cortex.T @ ts_cerebellum / N

        return coef  # shape (n_tessl,P)


class DataSetLanguage(DataSet):
    def __init__(self, dir):
        super().__init__(dir)

    def extract_all_suit(self, ses_id='ses-01', type='TaskAll', atlas='SUIT3'):
        """Extracts data in SUIT space from a standard experiment structure
        across all subjects. Saves the results as CIFTI files in the data directory.
        Args:
            ses_id (str, optional): Session. Defaults to 'ses-s1'.
            type (str, optional): Type - defined in ger_data. Defaults to 'CondHalf'.
            atlas (str, optional): Short atlas string. Defaults to 'SUIT3'.
        """
        # Make the atlas object
        if (atlas == 'SUIT3'):
            mask = self.atlas_dir + '/tpl-SUIT/tpl-SUIT_res-3_gmcmask.nii'
        if (atlas == 'SUIT2'):
            mask = self.atlas_dir + '/tpl-SUIT/tpl-SUIT_res-2_gmcmask.nii'
        if (atlas == 'MNISymC3'):
            mask = self.atlas_dir + '/tpl-MNI152NLIn2000cSymC/tpl-MNISymC_res-3_gmcmask.nii'
        if (atlas == 'MNISymC2'):
            mask = self.atlas_dir + '/tpl-MNI152NLIn2000cSymC/tpl-MNISymC_res-2_gmcmask.nii'
        suit_atlas = am.AtlasVolumetric('cerebellum', mask_img=mask)

        # Because data is in MNI space, get one atlas map for all subjects
        mask = self.atlas_dir + '/tpl-SUIT/tpl-SUIT_res-3_gmcmask.nii'
        suit_atlas = am.AtlasVolumetric('cerebellum', mask_img=mask)

        # Get the deformation map from MNI to SUIT
        mni_atlas = self.atlas_dir + '/tpl-MNI152NLin6AsymC'
        deform = mni_atlas + '/tpl-MNI152NLin6AsymC_space-SUIT_xfm.nii'
        if atlas[0:7] == 'MNISymC':
            xfm_name = self.atlas_dir + \
                '/tpl-MNI152NLIn2000cSymC/tpl-SUIT_space-MNI152NLin2009cSymC_xfm.nii'
            deform = [xfm_name, deform]
        mask = mni_atlas + '/tpl-MNI152NLin6AsymC_res-2_gmcmask.nii'
        atlas_map = am.AtlasMapDeform(
            self, suit_atlas, 'group', deform, mask)
        atlas_map.build(smooth=2.0)

        # create and calculate the atlas map for each participant
        T = self.get_participants()
        for s in T.participant_id:
            print(f'Extract {s}')
            data, info = self.extract_data(s, [atlas_map],
                                           ses_id=ses_id,
                                           type=type)
            C = am.data_to_cifti(data, [atlas_map], info.names)
            dest_dir = self.data_dir.format(s)
            Path(dest_dir).mkdir(parents=True, exist_ok=True)
            nb.save(C, dest_dir +
                    f'/{s}_space-{atlas}_{ses_id}_{type}.dscalar.nii')
            info.to_csv(
                dest_dir + f'/{s}_{ses_id}_info-{type}.tsv', sep='\t', index=False)

    def extract_data(self, participant_id,
                     atlas_maps,
                     ses_id,
                     type='TaskAll'):
        """ Language extraction of atlasmap locations
        from nii files

        Args:
            participant_id (str): ID of participant
            atlas_maps (list): List of atlasmaps
            ses_id (str): Name of session
            type (str): Type of extraction:
                'TaskAll': Contrasts with one estimate for all the whole experiment

        Returns:
            Y (list of np.ndarray):
                A list (len = numatlas) with N x P_i numpy array of prewhitened data
            T (pd.DataFrame):
                A data frame with information about the N numbers provide
            names: Names for CIFTI-file per row
        """
        dir = self.estimates_dir.format(participant_id) + f'/{ses_id}'
        fnames, info = self.get_data_fnames(participant_id, ses_id)
        data = am.get_data3D(fnames, atlas_maps)
        # For debugging: data = [np.random.normal(0,1,(len(fnames),atlas_maps[0].P))]

        # Depending on the type, make a new contrast
        info['half'] = 2 - (info.run < 9)
        n_cond = np.max(info.reg_id)
        if type == 'TaskAll':

            # Make new data frame for the information of the new regressors
            ii = (info.run == 1) & (info.reg_id > 0)
            data_info = info[ii].copy().reset_index(drop=True)
            data_info['names'] = [
                f'{d.task_name.strip()}' for i, d in data_info.iterrows()]

           # Contrast for the regressors of interest
            reg = info.cond_num.copy()
            reg[info.instruction == 1] = 0
            C = matrix.indicator(reg, positive=True)  # Drop the instructions

            # contrast for all instructions
            CI = matrix.indicator(info.instruction, positive=True)
            C = np.c_[C, CI]
            reg_in = np.arange(n_cond, dtype=int)

            # Baseline substraction
            B = matrix.indicator(data_info.run, positive=True)

        # Prewhiten the data
        data_n = prewhiten_data(data)

        # Load the designmatrix and perform optimal contrast
        X = np.load(dir + f'/{participant_id}_{ses_id}_designmatrix.npy')
        data_new = optimal_contrast(data_n, C, X, reg_in)

        return data_new, data_info

class DataSetPontine(DataSet):
    def __init__(self, dir):
        super().__init__(dir)
        self.sessions=['ses-01']

    def extract_data(self, participant_id,
                 atlas_maps,
                 ses_id,
                 type='TaskHalf'):
        """ Pontine extraction of atlasmap locations
        from nii files - and filterting or averaring
        as specified.

        Args:
            participant_id (str): ID of participant
            atlas_maps (list): List of atlasmaps
            ses_id (str): Name of session
            type (str): Type of extraction:
                'TaskHalf': Conditions with seperate estimates for first and second half of experient (Default)
                'TaskRun': Conditions with seperate estimates per run
                    Defaults to 'CondHalf'.

        Returns:
            Y (list of np.ndarray):
                A list (len = numatlas) with N x P_i numpy array of prewhitened data
            T (pd.DataFrame):
                A data frame with information about the N numbers provide
            names: Names for CIFTI-file per row
        """
        dir = self.estimates_dir.format(participant_id) + f'/{ses_id}'
        fnames, info = self.get_data_fnames(participant_id, ses_id)
        data = am.get_data3D(fnames, atlas_maps)
        # For debugging: data = [np.random.normal(0,1,(len(fnames),atlas_maps[0].P))]

        # Depending on the type, make a new contrast
        info['half'] = 2 - (info.run < 9)
        n_cond = np.max(info.reg_id)
        if type == 'TaskHalf':

            # Make new data frame for the information of the new regressors
            ii = ((info.run == 1) | (info.run == 9)) & (info.reg_id > 0)
            data_info = info[ii].copy().reset_index(drop=True)
            data_info['names'] = [
                f'{d.task_name.strip()}-half{d.half}' for i, d in data_info.iterrows()]

            # Contrast for the regressors of interest
            reg = (info.half - 1) * n_cond + info.reg_id
            reg[info.instruction == 1] = 0
            C = matrix.indicator(reg, positive=True)  # Drop the instructions

            # contrast for all instructions
            CI = matrix.indicator(info.half*info.instruction,positive=True)
            C = np.c_[C,CI]
            reg_in = np.arange(n_cond*2,dtype=int)

            # Baseline substraction
            B = matrix.indicator(data_info.half,positive=True)

        elif type == 'TaskRun':

            # Subset of info sutructure
            ii = (info.reg_id > 0)
            data_info = info[ii].copy().reset_index(drop=True)
            data_info['names'] = [
                f'{d.task_name.strip()}-run{d.run:02d}' for i, d in data_info.iterrows()]

            reg = (info.run - 1) * n_cond + info.reg_id
            reg[info.instruction == 1] = 0
            reg = (info.run-1)*n_cond + info.cond_num
            reg[info.instruction==1] = 0
            # Contrast for the regressors of interst
            C = matrix.indicator(reg,positive=True) # Drop the instructions

            # contrast for all instructions
            CI = matrix.indicator(info.run*info.instruction,positive=True)
            C = np.c_[C,CI]
            reg_in = np.arange(n_cond*16,dtype=int)

            # Baseline substraction
            B = matrix.indicator(data_info.run,positive=True)

        elif type == 'TaskAll':

            # Make new data frame for the information of the new regressors
            ii = (info.run == 1) & (info.reg_id > 0)
            data_info = info[ii].copy().reset_index(drop=True)
            data_info['names'] = [
                f'{d.task_name.strip()}' for i, d in data_info.iterrows()]

           # Contrast for the regressors of interest
            reg = info.cond_num.copy()
            reg[info.instruction==1] = 0
            C = matrix.indicator(reg,positive=True) # Drop the instructions

            # contrast for all instructions
            CI = matrix.indicator(info.instruction,positive=True)
            C = np.c_[C,CI]
            reg_in = np.arange(n_cond,dtype=int)

            # Baseline substraction
            B = matrix.indicator(data_info.run,positive=True)


        # Prewhiten the data
        data_n = prewhiten_data(data)

        # Load the designmatrix and perform optimal contrast
        X = np.load(dir + f'/{participant_id}_{ses_id}_designmatrix.npy')
        data_new = optimal_contrast(data_n, C, X, reg_in)

        return data_new, data_info

class DataSetNishi(DataSet):
    def __init__(self, dir):
        super().__init__(dir)
        self.sessions=['ses-01','ses-02']

    def extract_data(self,participant_id,
                    atlas_maps,
                    ses_id,
                    type='CondHalf'):
        """ Nishimoto extraction of atlasmap locations
        from nii files - and filterting or averaring
        as specified.
        Args:
            participant_id (str): ID of participant
            atlas_maps (list): List of atlasmaps
            ses_id (str): Name of session
            type (str): Type of extraction:
                'CondHalf': Conditions with seperate estimates for first and second half of experient (Default)
                'CondRun': Conditions with seperate estimates per run
                    Defaults to 'CondHalf'.
        Returns:
            Y (list of np.ndarray):
                A list (len = numatlas) with N x P_i numpy array of prewhitened data
            T (pd.DataFrame):
                A data frame with information about the N numbers provide
            names: Names for CIFTI-file per row
        """
        dir = self.estimates_dir.format(participant_id) + f'/{ses_id}'
        fnames,info = self.get_data_fnames(participant_id,ses_id)
        data = am.get_data3D(fnames,atlas_maps)
        # For debugging: data = [np.random.normal(0,1,(len(fnames),atlas_maps[0].P))]

        # Depending on the type, make a new contrast
        info['half']=2-(info.run< (len(np.unique(info.run))/2+1))
        n_cond = np.max(info.reg_id)

        if type == 'CondHalf':
            # Make new data frame for the information of the new regressors
            info_gb = info.groupby(['sn','sess','half','reg_id','task_name'])
            data_info = info_gb.agg({'n_rep':np.sum}).reset_index()
            data_info['names']=[f'{d.task_name.strip()}-half{d.half}' for i,d in data_info.iterrows()]

            # Contrast for the regressors of interest
            reg = (info.half-1)*n_cond + info.reg_id
            C = matrix.indicator(reg,positive=True)

            reg_in = np.arange(n_cond*2,dtype=int)

            # Baseline substraction
            B = matrix.indicator(data_info.half,positive=True)

        elif type == 'CondRun':

            # Subset of info sutructure
            # ii = (info.cond_num>0)
            data_info = info.copy().reset_index(drop=True)
            data_info['names']=[f'{d.task_name.strip()}-run{d.run:02d}' for i,d in data_info.iterrows()]

            reg = (info.run-1)*n_cond + info.reg_id
            # reg[info.instruction==1] = 0
            # Contrast for the regressors of interst
            C = matrix.indicator(reg,positive=True) # Drop the instructions

            reg_in = np.arange(n_cond*len(np.unique(info.run)),dtype=int)

            # Baseline substraction
            B = matrix.indicator(data_info.run,positive=True)
        elif type == 'CondAll':

            # Make new data frame for the information of the new regressors
            info_gb = info.groupby(['sn','sess','reg_id','task_name'])
            data_info = info_gb.agg({'n_rep':np.sum}).reset_index()
            data_info['names']=[f'{d.task_name.strip()}' for i,d in data_info.iterrows()]

            # Contrast for the regressors of interest
            reg = info.creg_id
            # reg[info.instruction==1] = 0
            C = matrix.indicator(reg,positive=True) # Drop the instructions

            # contrast for all instructions
            # CI = matrix.indicator(info.instruction,positive=True)
            # C = np.c_[C,CI]
            # reg_in = np.arange(n_cond-1,dtype=int)

            # Baseline substraction
            B = matrix.indicator(data_info.run,positive=True)

        # Prewhiten the data
        data_n = prewhiten_data(data)

        # Load the designmatrix and perform optimal contrast
        X = np.load(dir+f'/{participant_id}_{ses_id}_designmatrix.npy')
        data_new = optimal_contrast(data_n,C,X,reg_in,baseline=B)

        return data_new, data_info

class DataSetIBC(DataSet):
    def __init__(self, dir):
        super().__init__(dir)
        self.sessions = ['ses-archi',
                         'ses-clips4',
                         'ses-enumeration',
                         'ses-hcp1','ses-hcp2',
                         'ses-lyon1','ses-lyon2',
                         'ses-mathlang',
                         'ses-mtt1','ses-mtt2',
                         'ses-preference',
                         'ses-rsvplanguage',
                         'ses-self',
                         'ses-spatialnavigation',
                         'ses-tom']

    def get_participants(self):
        """ returns a data frame with all participants complete participants
        Returns:
            Pinfo (pandas data frame): participant information in standard bids format
        """
        self.part_info = pd.read_csv(self.base_dir + '/participants.tsv',delimiter='\t')
        return self.part_info[self.part_info.complete==1]

    def get_data_fnames(self,participant_id,session_id=None):
        """ Gets all raw data files

        Args:
            participant_id (str): Subject
            session_id (str): Session ID. Defaults to None.
        Returns:
            fnames (list): List of fnames, last one is the resMS image
            T (pd.DataFrame): Info structure for regressors (reginfo)
        """
        dirw = self.estimates_dir.format(participant_id) + f'/{session_id}'
        T=pd.read_csv(dirw+f'/{participant_id}_{session_id}_reginfo.tsv',sep='\t')
        fnames = [f'{dirw}/{participant_id}_{session_id}_run-{t.run:02}_reg-{t.reg_num:02}_beta.nii' for i,t in T.iterrows()]
        fnames.append(f'{dirw}/{participant_id}_{session_id}_resms.nii')
        return fnames, T

    def extract_data(self,participant_id,
                    atlas_maps,
                    ses_id,
                    type='CondHalf'):
        """ IBC extract data
        Args:
            participant_id (str): ID of participant
            atlas_maps (list): List of atlasmaps
            ses_id (str): Name of session
            type (str): Type of extraction:
                'CondHalf': Conditions with seperate estimates for first and second half of experient (Default)
        Returns:
            Y (list of np.ndarray):
                A list (len = numatlas) with N x P_i numpy array of prewhitened data
            T (pd.DataFrame):
                A data frame with information about the N numbers provide
            names: Names for CIFTI-file per row
        """
        dir = self.estimates_dir.format(participant_id) + f'/{ses_id}'
        fnames,info = self.get_data_fnames(participant_id,ses_id)
        data = am.get_data3D(fnames,atlas_maps)
        # data = [np.random.normal(0,1,(len(fnames),atlas_maps[0].P))]

        # Depending on the type, make a new contrast
        n_cond = np.max(info.reg_num)

        if type == 'CondHalf':
            # Make new data frame for the information of the new regressors
            info['names']=[f'{d.task_name.strip()}-{d.cond_name.strip()}-half{int(d.half)}' for i,d in info.iterrows()]

        # Prewhiten the data
        data_n = prewhiten_data(data)
        return data_n, info

    def extract_all_suit(self,ses_id='ses-archi',type='CondHalf',atlas='SUIT3'):
        """Extracts data in SUIT space - we need to overload this from the standard, as the voxel-orientation (and therefore the atlasmap) is different from session to session in IBC.
        Args:
            ses_id (str, optional): Session. Defaults to 'ses-s1'.
            type (str, optional): Type - defined in ger_data. Defaults to 'CondHalf'.
            atlas (str, optional): Short atlas string. Defaults to 'SUIT3'.
        """
        suit_atlas = am.get_atlas(atlas,self.atlas_dir)
        # create and calculate the atlas map for each participant
        T = self.get_participants()
        for s in T.participant_id:
            print(f'Atlasmap {s}')
            deform = self.suit_dir.format(s) + f'/{s}_space-SUIT_xfm.nii'
            if atlas[0:7]=='MNISymC':
                xfm_name = self.atlas_dir + '/tpl-MNI152NLIn2000cSymC/tpl-SUIT_space-MNI152NLin2009cSymC_xfm.nii'
                deform = [xfm_name,deform]
            mask = self.estimates_dir.format(s) + f'/{ses_id}/{s}_{ses_id}_mask.nii'
            add_mask = self.suit_dir.format(s) + f'/{s}_desc-cereb_mask.nii'
            atlas_map = am.AtlasMapDeform(self, suit_atlas, s,deform, mask)
            atlas_map.build(smooth=2.0,additional_mask = add_mask)
            print(f'Extract {s}')
            data,info = self.extract_data(s,[atlas_map],
                                          ses_id=ses_id,
                                          type=type)
            C=am.data_to_cifti(data,[atlas_map],info.names)
            dest_dir = self.data_dir.format(s)
            Path(dest_dir).mkdir(parents=True, exist_ok=True)
            nb.save(C, dest_dir + f'/{s}_space-{atlas}_{ses_id}_{type}.dscalar.nii')
            info.to_csv(dest_dir + f'/{s}_{ses_id}_info-{type}.tsv',sep='\t', index = False)
<|MERGE_RESOLUTION|>--- conflicted
+++ resolved
@@ -280,25 +280,6 @@
             nb.save(C, dest_dir + f'/{s}_space-{atlas}_{ses_id}_{type}.dscalar.nii')
             info.to_csv(dest_dir + f'/{s}_{ses_id}_info-{type}.tsv',sep='\t', index = False)
 
-<<<<<<< HEAD
-    def group_average_data(self, session_id='ses-s1', type='CondHalf', atlas='SUIT3', info_column='task_name'):
-        """Loads group data in SUIT space from a standard experiment structure
-        averaged across all subjects. Saves the results as CIFTI files in the data/group directory.
-        Args:
-            ses_id (str, optional): Session. Defaults to 'ses-s1'.
-            type (str, optional): Type - defined in ger_data. Defaults to 'CondHalf'.
-            atlas (str, optional): Short atlas string. Defaults to 'SUIT3'.
-            info_column (str, optional): Column of info tsv file for which each average should be calculated. Defaults to 'task_name'
-        """
-        # get the first cifti of your session
-        
-        # set the output cifti to that first cifti
-        # get all other ciftis and average across the data
-        # replace the data in the output cifti with the average data
-        # write output cifti
-    
-    def group_average_suit(self, type='CondHalf', atlas='SUIT3', info_column='task_name'):
-=======
 
     def extract_all_fs32k(self,ses_id='ses-s1',type='CondHalf'):
         """Extracts data in fs32K space from a standard experiment structure
@@ -383,7 +364,6 @@
         return Data, info
 
     def group_average_data(self, type='CondHalf', atlas='SUIT3', info_column='task_name'):
->>>>>>> 6b7c0ac7
         """Loads group data in SUIT space from a standard experiment structure
         averaged across all subjects. Saves the results as CIFTI files in the data/group directory.
         Args:
